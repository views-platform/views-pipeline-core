import logging
import re

logger = logging.getLogger(__name__)

class PipelineConfig:
    def __init__(self):
        self._dataframe_format = '.parquet'
        self._model_format = '.pkl'
        self._organization_name = 'views'
        # self._version_range = ">=0.2.0,<1.0.0"
        self._package_name = 'views-pipeline-core'
<<<<<<< HEAD
        self._current_version = None
=======
        #self.months_to_update = None
>>>>>>> 45c12c75

    @property
    def dataframe_format(self) -> str:
        logger.debug(f"Dataframe format: {self._dataframe_format}")
        return self._dataframe_format
    
    @property
    def months_to_update(self) -> list[int]:
        return [543,544, 545]
    
    @property
    def views_pipeline_core_version_range(self) -> str:
        from views_pipeline_core.managers.package import PackageManager
        return f">={PackageManager.get_latest_release_version_from_github('views-pipeline-core')}, <2.0.0"
    
    @property
    def organization_name(self) -> str:
        return self._organization_name
    
    @property
    def package_name(self) -> str:
        return self._package_name
    
    @property
    def current_version(self) -> str:
        if not self._current_version:
            import toml
            from pathlib import Path
            pyproject_path = Path(__file__).parent.parent.parent / "pyproject.toml"
            if pyproject_path.exists():
                pyproject = toml.load(pyproject_path)
                self._current_version = (
                    pyproject.get("tool", {})
                    .get("poetry", {})
                    .get("version", "")
                )
            else:
                self._current_version = ""
        return self._current_version

    @dataframe_format.setter
    def dataframe_format(self, format: str):
        if not validate_dataframe_format(format):
            raise ValueError("Dataframe format must start with a period '.'")
        logger.debug(f"Setting dataframe format: {format}")
        self._dataframe_format = format

    # @property
    # def model_format(self) -> str:
    #     logger.debug(f"Model format: {self._model_format}")
    #     return self._model_format

    # @model_format.setter
    # def model_format(self, format: str):
    #     logger.debug(f"Setting model format: {format}")
    #     self._model_format = format

# regex validation function to follow ".type" pattern
def validate_dataframe_format(value: str) -> bool:
    return bool(re.match(r'^\..*', value))<|MERGE_RESOLUTION|>--- conflicted
+++ resolved
@@ -10,11 +10,7 @@
         self._organization_name = 'views'
         # self._version_range = ">=0.2.0,<1.0.0"
         self._package_name = 'views-pipeline-core'
-<<<<<<< HEAD
         self._current_version = None
-=======
-        #self.months_to_update = None
->>>>>>> 45c12c75
 
     @property
     def dataframe_format(self) -> str:
