from typing import Union, Optional, List, Dict
import wandb
import logging
import time
from pathlib import Path
import subprocess
import pandas as pd
import traceback
import tqdm

from views_pipeline_core.managers.model import ModelPathManager, ModelManager, ForecastingModelManager
from views_pipeline_core.wandb.utils import add_wandb_metrics, wandb_alert
from views_pipeline_core.ensembles.check import validate_ensemble_model
from views_pipeline_core.files.utils import handle_ensemble_log_creation, read_dataframe
from views_pipeline_core.configs.pipeline import PipelineConfig
from views_pipeline_core.managers.reconciliation import ReconciliationManager
from views_pipeline_core.data.handlers import _PGDataset, _CDataset

logger = logging.getLogger(__name__)

# ============================================================ Ensemble Path Manager ============================================================


class EnsemblePathManager(ModelPathManager):
    """
    A class to manage ensemble paths and directories within the ViEWS Pipeline.
    Inherits from ModelPathManager and sets the target to 'ensemble'.
    """

    _target = "ensemble"

    @classmethod
    def _initialize_class_paths(cls, current_path: Path = None) -> None:
        """Initialize class-level paths for ensemble."""
        super()._initialize_class_paths(current_path=current_path)
        cls._models = cls._root / Path(cls._target + "s")
        # Additional ensemble-specific initialization...

    def __init__(
        self, ensemble_name_or_path: Union[str, Path], validate: bool = True
    ) -> None:
        """
        Initializes an EnsemblePathManager instance.

        Args:c
            ensemble_name_or_path (str or Path): The ensemble name or path.
            validate (bool, optional): Whether to validate paths and names. Defaults to True.
        """
        super().__init__(ensemble_name_or_path, validate)
        # Additional ensemble-specific initialization...


# ============================================================ Model Manager ============================================================


class EnsembleManager(ForecastingModelManager):
    def __init__(
        self,
        ensemble_path: EnsemblePathManager,
<<<<<<< HEAD
        wandb_notifications: bool = True,
        use_prediction_store: bool = True,
=======
        wandb_notifications: bool = False,
        use_prediction_store: bool = False,
>>>>>>> be8a0a53
    ) -> None:
        """
        Initialize the EnsembleManager.

        Args:
            ensemble_path (EnsemblePathManager): The EnsemblePathManager object.
            wandb_notifications (bool, optional): Flag to enable or disable Weights & Biases slack notifications. Defaults to True.
            use_prediction_store (bool, optional): Flag to enable or disable the use of the prediction store. Defaults to True.
        """
        super().__init__(ensemble_path, wandb_notifications, use_prediction_store)
        self.config = {}
        self.__activate_reconciliation = True

    def __reconcile_pg_with_c(self, pg_dataframe: pd.DataFrame = None, c_dataframe: pd.DataFrame = None) -> Optional[pd.DataFrame]:
        """
        Perform reconciliation using PGM with CM.
        This method is a placeholder for the actual reconciliation logic.
        """
        # Placeholder for reconciliation logic
        cm_model = self.configs.get("reconcile_with", None)
        if cm_model is None:
            logger.info('No reconciliation model specified. Skipping reconciliation.')
            return None
        
        try:
            latest_c_dataset = _CDataset(source=EnsemblePathManager(cm_model)._get_generated_predictions_data_file_paths(run_type=self.config["run_type"])[0]) if c_dataframe is None else _CDataset(source=c_dataframe)
        except Exception as e:
            logger.info(f"{e}")
            if latest_c_dataset is None:
                try:
                    if self._use_prediction_store:
                        from views_forecasts.extensions import ForecastsStore, ViewsMetadata
                        logger.info(f"Fetching latest C dataset for model {cm_model} from prediction store.")
                        run_id = ViewsMetadata().get_run_id_from_name(self._pred_store_name)
                        all_runs = ViewsMetadata().with_name(cm_model).fetch()['name'].to_list()
                        # fetch latest forecast from ensemble to be reconciled with
                        reconcile_with_forecasts = [fc for fc in all_runs if cm_model in fc and 'forecasting' in fc]
                        reconcile_with_forecasts.sort()
                        reconcile_with_forecast = reconcile_with_forecasts[-1]
                        latest_c_dataset = pd.DataFrame.forecasts.read_store(run=run_id, name=reconcile_with_forecast)
                except Exception as e:
                    logger.error(f"Could not find latest C dataset for model {cm_model}. Reconciliation cannot proceed.")
                    return None
        
        latest_pg_dataset = _PGDataset(source=self._model_path._get_generated_predictions_data_file_paths(run_type=self.config["run_type"])[0]) if pg_dataframe is None else _PGDataset(source=pg_dataframe)


        if latest_pg_dataset is None:
            logger.error(f"Could not find latest PG dataset for model {self._model_path.target}. Reconciliation cannot proceed.")
            return None

        reconciliation_manager = ReconciliationManager(c_dataset=latest_c_dataset, pg_dataset=latest_pg_dataset)
        reconciled_pg = reconciliation_manager.reconcile(lr=0.01, max_iters=500, tol=1e-6)
        return reconciled_pg

    @staticmethod
    def _get_shell_command(
        model_path: ModelPathManager,
        run_type: str,
        train: bool,
        evaluate: bool,
        forecast: bool,
        use_saved: bool = False,
        eval_type: str = "standard",
    ) -> list:
        """
        Constructs a shell command for running a model script with specified options.

        Args:
            model_path (ModelPathManager): Model path object for the model.
            run_type (str): The type of run (e.g., calibration, validation, forecasting).
            train (bool): If True, the model should be trained.
            evaluate (bool): If True, the model should be evaluated.
            forecast (bool): If True, the model should be used for forecasting.
            use_saved (bool, optional): If True, the model should use locally stored data. Defaults to False.
            eval_type (str, optional): The type of evaluation to perform. Defaults to "standard".

        Returns:
            list: A list of strings representing the shell command to be executed.

        """

        shell_command = [f"{str(model_path.model_dir)}/run.sh"]
        shell_command.append("--run_type")
        shell_command.append(run_type)

        if train:
            shell_command.append("--train")
        if evaluate:
            shell_command.append("--evaluate")
        if forecast:
            shell_command.append("--forecast")
        if use_saved:
            shell_command.append("--saved")

        shell_command.append("--eval_type")
        shell_command.append(eval_type)

        return shell_command

    # @staticmethod
    # def _get_aggregated_df(df_to_aggregate, aggregation):
    #     """
    #     Aggregates the DataFrames of model outputs based on the specified aggregation method.

    #     Args:
    #     - df_to_aggregate (list of pd.DataFrame): A list of DataFrames of model outputs.
    #     - aggregation (str): The aggregation method to use (either "mean" or "median").

    #     Returns:
    #     - df (pd.DataFrame): The aggregated DataFrame of model outputs.
    #     """

    #     if aggregation == "mean":
    #         return pd.concat(df_to_aggregate).groupby(level=[0, 1]).mean()
    #     elif aggregation == "median":
    #         return pd.concat(df_to_aggregate).groupby(level=[0, 1]).median()
    #     else:
    #         raise ValueError(f"Invalid aggregation method: {aggregation}")

    @staticmethod
    def _get_aggregated_df(df_to_aggregate, aggregation):
        """
        Aggregates the DataFrames of model outputs based on the specified aggregation method.
        Converts single-element lists to scalars and checks for multi-element lists.

        Args:
        - df_to_aggregate (list of pd.DataFrame): A list of DataFrames of model outputs.
        - aggregation (str): The aggregation method to use (either "mean" or "median").

        Returns:
        - df (pd.DataFrame): The aggregated DataFrame of model outputs.
        """

        # Process each DataFrame: convert single-element lists to scalars, handle empty lists as NaN, 
        # and throw an exception for multi-element lists
        processed_dfs = []
        for df in df_to_aggregate:
            # Create a copy to avoid modifying the original DataFrame
            df_processed = df.copy()
            
            for col in df_processed.columns:
                # Process each element in the column
                def process_element(elem):
                    if isinstance(elem, list):
                        if len(elem) == 1:
                            return elem[0]  # Unwrap single-element list
                        elif len(elem) == 0:
                            return None     # Convert empty list to None (becomes NaN)
                        else:
                            # Throw exception for multi-element list
                            raise ValueError(
                                f"Aggregating distributions is not supported. Found list with {len(elem)} values in column '{col}'."
                            )
                    else:
                        return elem  # Return non-list values as-is
                
                df_processed[col] = df_processed[col].apply(process_element)
            
            processed_dfs.append(df_processed)
        
        # Concatenate processed DataFrames and aggregate
        concatenated = pd.concat(processed_dfs)
        
        if aggregation == "mean":
            return concatenated.groupby(level=[0, 1]).mean()
        elif aggregation == "median":
            return concatenated.groupby(level=[0, 1]).median()
        else:
            raise ValueError(f"Invalid aggregation method: {aggregation}")

    def execute_single_run(self, args) -> None:
        """
        Executes a single run of the model, including data fetching, training, evaluation, and forecasting.

        Args:
            args: Command line arguments.
        """
        self.config = self._update_single_config(args)
        self._project = f"{self.config['name']}_{args.run_type}"
        self._eval_type = args.eval_type
        self._args = args

        try:
            if not args.train:
                validate_ensemble_model(self.config)

            self._execute_model_tasks(
                config=self.config,
                train=args.train,
                eval=args.evaluate,
                forecast=args.forecast,
                use_saved=args.saved,
                report=args.report
            )
        except Exception as e:
            logger.error(
                f"Error during {self._model_path.target} execution: {e}",
                exc_info=True,
            )
            wandb_alert(
                title=f"{self._model_path.target.title()} Execution Error",
                text=f"An error occurred during {self._model_path.target} execution: {traceback.format_exc()}",
                level=wandb.AlertLevel.ERROR,
                wandb_notifications=self._wandb_notifications,
                models_path=self._model_path.models,
            )
            raise

    def _execute_model_tasks(
        self,
        config: dict,
        train: bool,
        eval: bool,
        forecast: bool,
        use_saved: bool,
        report: bool,
    ) -> None:
        """
        Executes various model-related tasks including training, evaluation, and forecasting.

        Args:
            config (dict): Configuration object containing parameters and settings.
            train (bool): Flag to indicate if the model should be trained.
            eval (bool): Flag to indicate if the model should be evaluated.
            forecast (bool): Flag to indicate if forecasting should be performed.
            use_saved (bool): Flag to indicate if saved models should be used.

        Raises:
        Exception: If any error occurs during training, evaluation, or forecasting, it is logged and re-raised.

        Logs:
        Information and errors related to the execution of model tasks are logged.
        Alerts are sent to Weights & Biases (wandb) for different stages of the process.
        """
        start_t = time.time()

        if train:
            self._execute_model_training(config, use_saved)
        if eval:
            self._execute_model_evaluation(config)
        if forecast:
            self._execute_model_forecasting(config)
        if report and forecast:
            self._execute_forecast_reporting(config)
        if report and eval:
            self._execute_evaluation_reporting(config)
        # if report:
        #     self._execute_reporting(config)

        end_t = time.time()
        minutes = (end_t - start_t) / 60
        logger.info(f"Done. Runtime: {minutes:.3f} minutes.\n")

    def _execute_model_training(self, config: dict, use_saved: bool) -> None:
        """
        Executes the model training process.

        Args:
            config (dict): Configuration object containing parameters and settings.
            use_saved (bool): Flag to indicate if saved data should be used.

        Returns:
            None
        """
        with wandb.init(
            project=self._project, entity=self._entity, config=config, job_type="train"
        ):
            add_wandb_metrics()
            try:
                logger.info(f"Training model {config['name']}...")
                self._train_ensemble(use_saved)

                wandb_alert(
                    title=f"Training for {self._model_path.target} {config['name']} completed successfully.",
                    wandb_notifications=self._wandb_notifications,
                    models_path=self._model_path.models,
                )

            except Exception as e:
                logger.error(
                    f"{self._model_path.target.title()} training: {e}",
                    exc_info=True,
                )
                wandb_alert(
                    title=f"{self._model_path.target.title()} Training Error",
                    text=f"An error occurred during training of {self._model_path.target} {config['name']}: {traceback.format_exc()}",
                    level=wandb.AlertLevel.ERROR,
                    wandb_notifications=self._wandb_notifications,
                    models_path=self._model_path.models,
                )
                raise

    def _execute_model_evaluation(self, config: dict) -> None:
        """
        Executes the model evaluation process.

        Args:
            config (dict): Configuration object containing parameters and settings.

        Returns:
            None
        """
        with wandb.init(
            project=self._project,
            entity=self._entity,
            config=config,
            job_type="evaluate",
        ):
            add_wandb_metrics()
            try:
                logger.info(f"Evaluating model {config['name']}...")
                df_predictions = self._evaluate_ensemble(self._eval_type)

                handle_ensemble_log_creation(
                    model_path=self._model_path, config=config
                )

                for i, df in enumerate(df_predictions):
                    self._save_predictions(df, self._model_path.data_generated, i)

                self._evaluate_prediction_dataframe(df_predictions, self._eval_type, ensemble=True)

                wandb_alert(
                    title=f"Evaluation for {self._model_path.target} {config['name']} completed successfully.",
                    wandb_notifications=self._wandb_notifications,
                    models_path=self._model_path.models,
                )

            except Exception as e:
                logger.error(f"Error evaluating model: {e}", exc_info=True)
                wandb_alert(
                    title=f"{self._model_path.target.title()} Evaluation Error",
                    text=f"An error occurred during evaluation of {self._model_path.target} {config['name']}: {traceback.format_exc()}",
                    level=wandb.AlertLevel.ERROR,
                    wandb_notifications=self._wandb_notifications,
                    models_path=self._model_path.models,
                )
                raise

    def _execute_model_forecasting(self, config: dict) -> None:
        """
        Executes the model forecasting process.

        Args:
            config (dict): Configuration object containing parameters and settings.

        Returns:
            None
        """
        with wandb.init(
            project=self._project,
            entity=self._entity,
            config=config,
            job_type="forecast",
        ):
            add_wandb_metrics()
            try:
                logger.info(f"Forecasting model {config['name']}...")
                df_prediction = self._forecast_ensemble()

                wandb_alert(
                    title=f"Forecasting for {self._model_path.target} {config['name']} completed successfully.",
                    wandb_notifications=self._wandb_notifications,
                    models_path=self._model_path.models,
                )
                handle_ensemble_log_creation(
                    model_path=self._model_path, config=config
                )
                self._save_predictions(df_prediction, self._model_path.data_generated)

            except Exception as e:
                logger.error(
                    f"Error forecasting {self._model_path.target}: {e}",
                    exc_info=True,
                )
                wandb_alert(
                    title="Model Forecasting Error",
                    text=f"An error occurred during forecasting of {self._model_path.target} {config['name']}: {traceback.format_exc()}",
                    level=wandb.AlertLevel.ERROR,
                    wandb_notifications=self._wandb_notifications,
                    models_path=self._model_path.models,
                )
                raise

    def _train_ensemble(self, use_saved: bool) -> None:
        """
        Trains an ensemble of models specified in the configuration.

        Args:
            use_saved (bool): If True, use saved models if available instead of training from scratch.

        Returns:
            None
        """
        run_type = self.config["run_type"]

        for model_name in tqdm.tqdm(self.config["models"], desc="Training ensemble"):
            tqdm.tqdm.write(f"Current model: {model_name}")
            self._train_model_artifact(model_name, run_type, use_saved)

    def _evaluate_ensemble(self, eval_type: str) -> List[pd.DataFrame]:
        """
        Evaluates the ensemble of models based on the specified evaluation type.

        This method iterates over the models specified in the configuration, evaluates each model,
        and aggregates the evaluation metrics.

        Args:
            eval_type (str): The type of evaluation to perform.

        Returns:
            List[pd.DataFrame]: A list of aggregated DataFrames containing the evaluation metrics for each model.
        """
        run_type = self.config["run_type"]
        dfs = []
        dfs_agg = []

        for model_name in tqdm.tqdm(self.config["models"], desc="Evaluating ensemble"):
            tqdm.tqdm.write(f"Current model: {model_name}")
            dfs.append(self._evaluate_model_artifact(model_name, run_type, eval_type))

        tqdm.tqdm.write(f"Aggregating metrics...")
        for i in range(len(dfs[0])):
            df_to_aggregate = [df[i] for df in dfs]
            df_agg = EnsembleManager._get_aggregated_df(
                df_to_aggregate, self.config["aggregation"]
            )
            dfs_agg.append(df_agg)

        return dfs_agg

    def _forecast_ensemble(self) -> None:
        """
        Generates ensemble forecasts by iterating over the models specified in the configuration.

        This method forecasts using each model listed in the configuration, aggregates the results,
        and returns the aggregated forecast dataframe.

        Returns:
            None
        """
        run_type = self.config["run_type"]
        dfs = []

        for model_name in tqdm.tqdm(self.configs["models"], desc="Forecasting ensemble"):
            tqdm.tqdm.write(f"Current model: {model_name}")
            dfs.append(self._forecast_model_artifact(model_name, run_type))

        df_prediction = EnsembleManager._get_aggregated_df(
            dfs, self.configs["aggregation"]
        )
        
        if self.__activate_reconciliation:
            try:
                reconciliation_type = self.configs.get("reconciliation", None)
                if reconciliation_type == "pgm_cm_point":
                    # If reconciliation is specified, reconcile the predictions
                    df_prediction = self.__reconcile_pg_with_c(pg_dataframe=df_prediction)
                    wandb_alert(
                            title=f"{self._model_path.target.title()} reconciliation complete",
                            text=f"",
                            level=wandb.AlertLevel.INFO,
                            wandb_notifications=self._wandb_notifications,
                            models_path=self._model_path.models,
                        )
                else:
                    logger.info(
                        f"No valid reconciliation type specified. Returning predictions without reconciliation."
                    )
                if not isinstance(df_prediction, pd.DataFrame):
                    raise TypeError(
                        f"Expected predictions to be a DataFrame, got {type(df_prediction)} instead."
                    )
            except Exception as e:
                logger.error(
                    f"Error during reconciliation: {e}",
                    exc_info=True,
                )
                wandb_alert(
                    title=f"{self._model_path.target.title()} Reconciliation Error",
                    text=f"An error occurred during reconciliation of {self._model_path.target} {model_name}: {traceback.format_exc()}",
                    level=wandb.AlertLevel.ERROR,
                    wandb_notifications=self._wandb_notifications,
                    models_path=self._model_path.models,
                )
                raise

        return df_prediction

    def _execute_shell_script(
        self,
        run_type: str,
        model_path: Union[str, Path],
        model_name: str,
        train: bool = False,
        evaluate: bool = False,
        forecast: bool = False,
        use_saved: bool = True,
        eval_type: str = "standard",
    ) -> None:
        """
        Executes a shell script for a model artifact.

        Args:
            run_type (str): The type of run.
            model_path (str | Path): The path to the model directory.
            model_name (str): The name of the model.
            train (bool, optional): Whether to train the model. Defaults to False.
            evaluate (bool, optional): Whether to evaluate the model. Defaults to False.
            forecast (bool, optional): Whether to forecast using the model. Defaults to False.
            use_saved (bool, optional): Whether to use saved data. Defaults to True.
            eval_type (str, optional): The type of evaluation to perform. Defaults to "standard".

        Raises:
            Exception: If an error occurs during the execution of the shell command.

        Returns:
            None
        """
        model_config = ModelManager(model_path).configs
        model_config["run_type"] = run_type
        shell_command = EnsembleManager._get_shell_command(
            model_path,
            run_type,
            train=train,
            evaluate=evaluate,
            forecast=forecast,
            use_saved=use_saved,
            eval_type=eval_type,
        )

        try:
            subprocess.run(shell_command, check=True)
        except Exception as e:
            logger.error(
                f"Error during shell command execution for model {model_name}: {e}",
                exc_info=True,
            )
            raise

    def _train_model_artifact(
        self, model_name: str, run_type: str, use_saved: bool
    ) -> None:
        """
        Trains a single model artifact.

        This method trains a model specified by the model_name using the provided run_type.
        It constructs the necessary shell command to execute the training process and runs it.
        If the training process encounters an error, it logs the error and raises an exception.

        Args:
            model_name (str): The name of the model to be trained.
            run_type (str): The type of run to be performed.
            use_saved (bool): Flag indicating whether to use a saved model.

        Raises:
            Exception: If there is an error during the execution of the shell command.
        """
        logger.info(f"Training single model {model_name}...")

        model_path = ModelPathManager(model_name)
        self._execute_shell_script(
            run_type, model_path, model_name, train=True, use_saved=use_saved
        )

    def _evaluate_model_artifact(
        self, model_name: str, run_type: str, eval_type: str
    ) -> List[pd.DataFrame]:
        """
        Evaluate a model artifact by loading or generating predictions.

        This method evaluates a single model by either loading existing predictions
        from the prediction store or locally, or by generating new predictions if
        they do not exist. The predictions are returned as a list of pandas DataFrames.

        Args:
            model_name (str): The name of the model to evaluate.
            run_type (str): The type of run (e.g., 'calibration', 'validation', 'forecasting').
            eval_type (str): The type of evaluation (e.g., 'standard', 'long', 'complete', 'live').

        Returns:
            List[pd.DataFrame]: A list of DataFrames containing the predictions.
        """
        logger.info(f"Evaluating single model {model_name}...")

        model_path = ModelPathManager(model_name)
        path_raw = model_path.data_raw
        path_generated = model_path.data_generated
        path_artifact = model_path.get_latest_model_artifact_path(run_type=run_type)

        ts = path_artifact.stem[-15:]

        preds = []

        for sequence_number in range(
            ForecastingModelManager._resolve_evaluation_sequence_number(eval_type)
        ):
            name = f"{model_name}_predictions_{run_type}_{ts}_{str(sequence_number).zfill(2)}"

            if self._use_prediction_store:
                try:
                    pred = pd.DataFrame.forecasts.read_store(
                        run=self._pred_store_name, name=name
                    )
                    logger.info(
                        f"Loading existing prediction {name} from prediction store"
                    )
                except Exception as e:
                    logger.info(
                        f"No existing {run_type} predictions found. Generating new {run_type} predictions..."
                    )
                    self._execute_shell_script(
                        run_type,
                        model_path,
                        model_name,
                        evaluate=True,
                        eval_type=eval_type,
                    )
                    pred = pd.DataFrame.forecasts.read_store(
                        run=self._pred_store_name, name=name
                    )
            else:
                file_path = (
                    path_generated
                    / f"predictions_{run_type}_{ts}_{str(sequence_number).zfill(2)}{PipelineConfig().dataframe_format}"
                )
                if file_path.exists():
                    pred = read_dataframe(file_path)
                    logger.info(f"Loading existing prediction {name} from local file")
                else:
                    logger.info(
                        f"No existing {run_type} predictions found. Generating new {run_type} predictions..."
                    )
                    self._execute_shell_script(
                        run_type,
                        model_path,
                        model_name,
                        evaluate=True,
                        eval_type=eval_type,
                    )
                    pred = read_dataframe(
                        f"{path_generated}/predictions_{run_type}_{ts}_{str(sequence_number).zfill(2)}{PipelineConfig().dataframe_format}"
                    )

            preds.append(pred)

        return preds

    def _forecast_model_artifact(self, model_name: str, run_type: str) -> pd.DataFrame:
        """
        Forecasts a model artifact and returns the predictions as a DataFrame.
        This method forecasts a single model's artifact based on the provided model name and run type.
        It first attempts to load existing predictions from the prediction store or a local file.
        If the predictions do not exist, it generates new predictions and saves them accordingly.

        Args:
            model_name (str): The name of the model to forecast.
            run_type (str): The type of run (e.g., 'forecasting').

        Returns:
            pd.DataFrame: A DataFrame containing the forecasted predictions.

        Raises:
            Exception: If there is an error loading predictions from the prediction store.
        """
        logger.info(f"Forecasting single model {model_name}...")

        model_path = ModelPathManager(model_name)
        path_raw = model_path.data_raw
        path_generated = model_path.data_generated
        path_artifact = model_path.get_latest_model_artifact_path(run_type=run_type)

        ts = path_artifact.stem[-15:]

        name = f"{model_name}_predictions_{run_type}_{ts}"

        if self._use_prediction_store:
            try:
                pred = pd.DataFrame.forecasts.read_store(
                    run=self._pred_store_name, name=name
                )
                logger.info(f"Loading existing prediction {name} from prediction store")
            except Exception as e:
                logger.info(
                    f"No existing {run_type} predictions found. Generating new {run_type} predictions..."
                )
                self._execute_shell_script(
                    run_type, model_path, model_name, forecast=True
                )
                pred = pd.DataFrame.forecasts.read_store(
                    run=self._pred_store_name, name=name
                )
        else:
            file_path = (
                path_generated
                / f"predictions_{run_type}_{ts}{PipelineConfig().dataframe_format}"
            )
            if file_path.exists():
                pred = read_dataframe(file_path)
                logger.info(f"Loading existing prediction {name} from local file")
            else:
                logger.info(
                    f"No existing {run_type} predictions found. Generating new {run_type} predictions..."
                )
                self._execute_shell_script(
                    run_type, model_path, model_name, forecast=True
                )
                pred = read_dataframe(
                    f"{path_generated}/predictions_{run_type}_{ts}{PipelineConfig().dataframe_format}"
                )
        return pred<|MERGE_RESOLUTION|>--- conflicted
+++ resolved
@@ -57,13 +57,8 @@
     def __init__(
         self,
         ensemble_path: EnsemblePathManager,
-<<<<<<< HEAD
         wandb_notifications: bool = True,
-        use_prediction_store: bool = True,
-=======
-        wandb_notifications: bool = False,
         use_prediction_store: bool = False,
->>>>>>> be8a0a53
     ) -> None:
         """
         Initialize the EnsembleManager.
