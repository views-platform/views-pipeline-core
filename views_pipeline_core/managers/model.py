--- conflicted
+++ resolved
@@ -1244,13 +1244,8 @@
 
                 if train:
                     try:
-<<<<<<< HEAD
-                        logger.info(f"Training model {self.config['name']}...")
-                        self._train_model_artifact() # Train the model
-=======
                         logger.info(f"Training {self._model_path.target} {self.config['name']}...")
                         self._train_model_artifact()  # Train the model
->>>>>>> 09e0320b
                         if not self.config["sweep"]:
                             self._handle_log_creation(
                                 train=train, eval=eval, forecast=forecast
@@ -1300,10 +1295,8 @@
                             artifact_name
                         )  # Forecast the model
 
-                        table = postprocess_forecasts(df_predictions)
                         self._wandb_alert(
                             title=f"Forecasting for {self._model_path.target} {self.config['name']} completed successfully.",
-                            text=f"""{table}""" if table else "",
                             level=wandb.AlertLevel.INFO,
                         )
 
@@ -1499,55 +1492,4 @@
             **self._config_meta,
             **self._config_deployment,
         }
-        return config
-
-
-def postprocess_forecasts(df):
-    from ingester3.ViewsMonth import ViewsMonth
-
-    df = df.reset_index()
-    # exit if country_id column is not present
-    if "country_id" not in df.columns:
-        logger.debug("country_id column not found in the DataFrame. Only cm level models supported. Skipping postprocessing.")
-        return None
-    n = 20
-    top_n_countries = (
-        df.groupby("country_id")["step_combined"].mean().nlargest(n).index.tolist()
-    )
-    # print(top_n_countries)
-    table_str = f"Forecasts for top {n} countries: "
-    for country_id in top_n_countries:
-        step_combined_values = df[df["country_id"] == country_id].set_index("month_id")[
-            "step_combined"
-        ]
-        # convert logged values to normal values
-        step_combined_values = step_combined_values.apply(np.exp)
-
-        # replace NaN, inf, -inf with 0
-        step_combined_values.replace([np.inf, -np.inf], np.nan, inplace=True)
-        step_combined_values.fillna(0, inplace=True)
-
-        # convert step_combined_values to int and round upwards
-        step_combined_values = step_combined_values.apply(np.ceil).astype(int)
-
-        # print step_combined_values as a table with month_id and step_combined
-        step_combined_list = (
-            step_combined_values.reset_index()
-            .sort_values("month_id")
-            .to_dict(orient="records")
-        )
-        table_str += (
-            f"\nCountry: {CountryData().get_country_by_id(country_id).name}\n"
-        )
-        table_str += "{:<20} {:<20} {:<30}\n".format(
-            "Month", "Year", "Forecasted fatalities"
-        )
-        table_str += "-" * 70 + "\n"
-        for month in step_combined_list:
-            month_name = ViewsMonth(month["month_id"]).month
-            year = ViewsMonth(month["month_id"]).year
-            table_str += "{:<20} {:<20} {:<30}\n".format(
-                month_name, year, month["step_combined"]
-            )
-    logger.info(f"{table_str}")
-    return str(table_str)+        return config