--- conflicted
+++ resolved
@@ -144,16 +144,9 @@
         logger.debug(f"Extracting model name from path: {path}")
 
         # Define valid parent directories and check for exactly one occurrence
-<<<<<<< HEAD
-        valid_parents = {
-            "models",
-            "ensembles",
-            "preprocessors",
-            "postprocessors",
-        }  # Must be plural
-=======
+
         valid_parents = {"models", "ensembles", "preprocessors", "postprocessors"}
->>>>>>> 969ad3ed
+
         found_parents = [parent for parent in valid_parents if parent in path.parts]
 
         if len(found_parents) != 1:
