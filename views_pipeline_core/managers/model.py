import sys
import time
import re
import pyprojroot
from typing import Union, Optional, List, Dict
import logging
import importlib
from abc import abstractmethod
import hashlib
from datetime import datetime
import traceback
import wandb
import pandas as pd
from pathlib import Path
import numpy as np
import tqdm
from views_pipeline_core.wandb.utils import (
    add_wandb_metrics,
    log_wandb_log_dict,
)
from views_pipeline_core.files.utils import (
    read_dataframe,
    save_dataframe,
    create_log_file,
    read_log_file,
)
from views_pipeline_core.configs.pipeline import PipelineConfig
<<<<<<< HEAD
from views_evaluation.evaluation.evaluation_manager import EvaluationManager
=======
from views_evaluation.evaluation.metrics import MetricsManager
from views_pipeline_core.data.handlers import CMDataset, PGMDataset
from views_pipeline_core.managers.mapping import MappingManager
from views_pipeline_core.managers.report import ReportManager
>>>>>>> bb2622c7

logger = logging.getLogger(__name__)


# ============================================================ Model Path Manager ============================================================


class ModelPathManager:
    """
    A class to manage model paths and directories within the ViEWS Pipeline.

    Attributes:
        __instances__ (int): A class-level counter to track the number of ModelPathManager instances.
        model_name (str): The name of the model.
        _validate (bool): A flag to indicate whether to validate paths and names.
        target (str): The target type (e.g., 'model').
        root (Path): The root directory of the project.
        models (Path): The directory for models.
        model_dir (Path): The directory for the specific model.
        artifacts (Path): The directory for model artifacts.
        configs (Path): The directory for model configurations.
        data (Path): The directory for model data.
        data_generated (Path): The directory for generated data.
        data_processed (Path): The directory for processed data.
        data_raw (Path): The directory for raw data.
        reports (Path): The directory for reports.
        queryset_path (Path): The path to the queryset script.
        _queryset (module): The imported queryset module.
        scripts (list): A list of script paths.
        _ignore_attributes (list): A list of paths to ignore.
    """

    _target = "model"
    __instances__ = 0
    _root = None

    @classmethod
    def _initialize_class_paths(cls, current_path: Path = None) -> None:
        """Initialize class-level paths."""
        cls._root = cls.find_project_root(current_path=current_path)

    @classmethod
    def get_root(cls, current_path: Path = None) -> Path:
        """Get the root path."""
        if cls._root is None:
            cls._initialize_class_paths(current_path=current_path)
        return cls._root

    @classmethod
    def get_models(cls) -> Path:
        """Get the models path."""
        if cls._root is None:
            cls._initialize_class_paths()
        return cls._root / Path(cls._target + "s")

    @classmethod
    def check_if_model_dir_exists(cls, model_name: str) -> bool:
        """
        Check if the model directory exists.

        Args:
            cls (type): The class calling this method.
            model_name (str): The name of the model.

        Returns:
            bool: True if the model directory exists, False otherwise.
        """
        model_dir = cls.get_models() / model_name
        return model_dir.exists()

    @staticmethod
    def generate_hash(model_name: str, validate: bool, target: str) -> str:
        """
        Generates a unique hash for the ModelPathManager instance.

        Args:
            model_name (str or Path): The model name.
            validate (bool): Whether to validate paths and names.
            target (str): The target type (e.g., 'model').

        Returns:
            str: The SHA-256 hash of the model name, validation flag, and target.
        """
        return hashlib.sha256(str((model_name, validate, target)).encode()).hexdigest()

    @staticmethod
    def get_model_name_from_path(path: Union[Path, str]) -> str:
        """
        Returns the model name based on the provided path.

        Args:
            PATH (Path): The base path, typically the path of the script invoking this function (e.g., `Path(__file__)`).

        Returns:
            str: The model name extracted from the provided path.

        Raises:
            ValueError: If the model name is not found in the provided path.
        """
        path = Path(path)
        logger.debug(f"Extracting model name from Path: {path}")
        if "models" in path.parts and "ensembles" not in path.parts:
            model_idx = path.parts.index("models")
            model_name = path.parts[model_idx + 1]
            if ModelPathManager.validate_model_name(model_name):
                logger.debug(f"Valid model name {model_name} found in path {path}")
                return str(model_name)
            else:
                logger.debug(f"No valid model name found in path {path}")
                return None
        if "ensembles" in path.parts and "models" not in path.parts:
            model_idx = path.parts.index("ensembles")
            model_name = path.parts[model_idx + 1]
            if ModelPathManager.validate_model_name(model_name):
                logger.debug(f"Valid ensemble name {model_name} found in path {path}")
                return str(model_name)
            else:
                logger.debug(f"No valid ensemble name found in path {path}")
                return None
        return None

    @staticmethod
    def validate_model_name(name: str) -> bool:
        """
        Validates the model name to ensure it follows the lowercase "adjective_noun" format.

        Parameters:
            name (str): The model name to validate.

        Returns:
            bool: True if the name is valid, False otherwise.
        """
        # Define a basic regex pattern for a noun_adjective format
        pattern = r"^[a-z]+_[a-z]+$"
        # Check if the name matches the pattern
        if re.match(pattern, name):
            # You might want to add further checks for actual noun and adjective validation
            # For now, this regex checks for two words separated by an underscore
            return True
        return False

    @staticmethod
    def find_project_root(current_path: Path = None, marker=".gitignore") -> Path:
        """
        Finds the base directory of the project by searching for a specific marker file or directory.
        Args:
            marker (str): The name of the marker file or directory that indicates the project root.
                        Defaults to '.gitignore'.
        Returns:
            Path: The path of the project root directory.
        Raises:
            FileNotFoundError: If the marker file/directory is not found up to the root directory.
        """
        if current_path is None:
            current_path = Path(pyprojroot.here())
            if (current_path / marker).exists():
                return current_path
        # Start from the current directory and move up the hierarchy
        try:
            current_path = Path(current_path).resolve().parent
            while (
                current_path != current_path.parent
            ):  # Loop until we reach the root directory
                if (current_path / marker).exists():
                    return current_path
                current_path = current_path.parent
                # print("CURRENT PATH ", current_path)
        except Exception as e:
            # logger.error(f"Error finding project root: {e}")
            raise FileNotFoundError(
                f"{marker} not found in the directory hierarchy. Unable to find project root. {current_path}"
            )

    def __init__(self, model_path: Union[str, Path], validate: bool = True) -> None:
        """
        Initializes a ModelPathManager instance.

        Args:
            model_path (str or Path): The model name or path.
            validate (bool, optional): Whether to validate paths and names. Defaults to True.
            target (str, optional): The target type (e.g., 'model'). Defaults to 'model'.
        """

        # Configs
        self.__class__.__instances__ += 1

        self._validate = validate
        self.target = self.__class__._target

        # Common paths
        self.root = self.__class__.get_root()
        self.models = self.__class__.get_models()
        # Ignore attributes while processing
        self._ignore_attributes = [
            "model_name",
            "model_dir",
            "scripts",
            "_validate",
            "models",
            "_sys_paths",
            "queryset_path",
            "_queryset",
            "_ignore_attributes",
            "target",
            "_instance_hash",
        ]

        self.model_name = self._process_model_name(model_path)
        self._instance_hash = self.generate_hash(
            self.model_name, self._validate, self.target
        )

        self._initialize_directories()
        self._initialize_scripts()
        logger.debug(
            f"ModelPathManager instance {ModelPathManager.__instances__} initialized for {self.model_name}."
        )

    def _process_model_name(self, model_path: Union[str, Path]) -> str:
        """
        Processes the input model name or path and returns a valid model name.

        If the input is a path, it extracts the model name from the path.
        If the input is a model name, it validates the name format.

        Args:
            model_path (Union[str, Path]): The model name or path to process.

        Returns:
            str: The processed model name.

        Raises:
            ValueError: If the model name is invalid.

        Example:
            >>> self._process_model_name("models/my_model")
            'my_model'
        """
        # Should fail as violently as possible if the model name is invalid.
        if ModelPathManager._is_path(model_path, validate=self._validate):
            logger.debug(f"Path input detected: {model_path}")
            try:
                result = ModelPathManager.get_model_name_from_path(model_path)
                if result:
                    logger.debug(f"Model name extracted from path: {result}")
                    return result
                else:
                    raise ValueError(
                        f"Invalid {self.target} name. Please provide a valid {self.target} name that follows the lowercase 'adjective_noun' format."
                    )
            except Exception as e:
                logger.error(
                    f"Error extracting model name from path: {e}", exc_info=True
                )
                raise
        else:
            if not self.validate_model_name(model_path):
                raise ValueError(
                    f"Invalid {self.target} name. Please provide a valid {self.target} name that follows the lowercase 'adjective_noun' format."
                )
            logger.debug(f"{self.target.title()} name detected: {model_path}")
            return model_path

    def _initialize_directories(self) -> None:
        """
        Initializes the necessary directories for the model.

        Creates and sets up various directories required for the model, such as architectures, artifacts, configs, data, etc.
        """
        self.model_dir = self._get_model_dir()
        self.logging = self.model_dir / "logs"
        self.artifacts = self._build_absolute_directory(Path("artifacts"))
        self.configs = self._build_absolute_directory(Path("configs"))
        self.data = self._build_absolute_directory(Path("data"))
        self.data_generated = self._build_absolute_directory(Path("data/generated"))
        self.data_processed = self._build_absolute_directory(Path("data/processed"))
        self.reports = self._build_absolute_directory(Path("reports"))
        self._queryset = None
        # Initialize model-specific directories only if the class is ModelPathManager
        if self.__class__.__name__ == "ModelPathManager":
            self._initialize_model_specific_directories()

    def _initialize_model_specific_directories(self) -> None:
        self.data_raw = self._build_absolute_directory(Path("data/raw"))
        self.notebooks = self._build_absolute_directory(Path("notebooks"))

    def _initialize_scripts(self) -> None:
        """
        Initializes the necessary scripts for the model.

        Creates and sets up various scripts required for the model, such as configuration scripts, main script, and other utility scripts.
        """
        self.scripts = [
            self._build_absolute_directory(Path("configs/config_deployment.py")),
            self._build_absolute_directory(Path("configs/config_hyperparameters.py")),
            self._build_absolute_directory(Path("configs/config_meta.py")),
            self._build_absolute_directory(Path("main.py")),
            self._build_absolute_directory(Path("README.md")),
        ]
        # Initialize model-specific directories only if the class is ModelPathManager
        if self.__class__.__name__ == "ModelPathManager":
            self._initialize_model_specific_scripts()

    def _initialize_model_specific_scripts(self) -> None:
        """
        Initializes and appends model-specific script paths to the `scripts` attribute.

        The paths are built using the `_build_absolute_directory` method.
        Returns:
            None
        """

        self.queryset_path = self._build_absolute_directory(
            Path("configs/config_queryset.py")
        )
        self.scripts += [
            self.queryset_path,
            self._build_absolute_directory(Path("configs/config_sweep.py")),
        ]

    @staticmethod
    def _is_path(path_input: Union[str, Path], validate: bool = True) -> bool:
        """
        Determines if the given input is a valid path.

        This method checks if the input is a string or a Path object and verifies if it points to an existing file or directory.

        Args:
            path_input (Union[str, Path]): The input to check.
            validate (bool, optional): Whether to check if the path exists. Defaults to True.

        Returns:
            bool: True if the input is a valid path, False otherwise.
        """
        try:
            path_input = Path(path_input) if isinstance(path_input, str) else path_input
            if validate:
                return path_input.exists() and len(path_input.parts) > 1
            else:
                return len(path_input.parts) > 1
            # return path_input.exists() and len(path_input.parts) > 1
        except Exception as e:
            logger.error(f"Error checking if input is a path: {e}")
            return False

    def _get_artifact_files(self, run_type: str) -> List[Path]:
        """
        Retrieve artifact files from a directory that match the given run type and common extensions.

        Args:
            path_artifact (Path): The directory path where model files are stored.
            run_type (str): The type of run (e.g., calibration, validation).

        Returns:
            List[Path]: List of matching model file paths.
        """
        common_extensions = [
            ".pt",
            ".pth",
            ".h5",
            ".hdf5",
            ".pkl",
            ".json",
            ".bst",
            ".txt",
            ".bin",
            ".cbm",
            ".onnx",
        ]
        artifact_files = [
            f
            for f in self.artifacts.iterdir()
            if f.is_file()
            and f.stem.startswith(f"{run_type}_model_")
            and f.suffix in common_extensions
        ]
        return artifact_files

    def get_latest_model_artifact_path(self, run_type: str) -> Path:
        """
        Retrieve the path (pathlib path object) latest model artifact for a given run type based on the modification time.

        Args:
            path_artifact (Path): The model specific directory path where artifacts are stored.
            run_type (str): The type of run (e.g., calibration, validation, forecasting).

        Returns:
            The path (pathlib path object) to the latest model artifact given the run type.

        Raises:
            FileNotFoundError: If no model artifacts are found for the given run type.
        """
        # List all model files for the given specific run_type with the expected filename pattern
        model_files = self._get_artifact_files(run_type=run_type)

        if not model_files:
            raise FileNotFoundError(
                f"No model artifacts found for run type '{run_type}' in path '{self.artifacts}'"
            )

        # Sort the files based on the timestamp embedded in the filename. With format %Y%m%d_%H%M%S For example, '20210831_123456.pt'
        model_files.sort(reverse=True)

        # Log the artifact used for debugging purposes
        logger.info(f"Artifact used: {model_files[0]}")

        return self.artifacts / model_files[0]

    def get_queryset(self) -> Optional[Dict[str, str]]:
        """
        Returns the queryset for the model if it exists.

        This method checks if the queryset directory exists and attempts to import the queryset module.
        If the queryset module is successfully imported, it calls the `generate` method of the queryset module.

        Returns:
            module or None: The queryset module if it exists, or None otherwise.

        Raises:
            FileNotFoundError: If the common queryset directory does not exist and validation is enabled.
        """

        if self._validate and self._check_if_dir_exists(self.queryset_path):
            try:
                spec = importlib.util.spec_from_file_location(
                    self.queryset_path.stem, self.queryset_path
                )
                self._queryset = importlib.util.module_from_spec(spec)
                sys.modules[self.queryset_path.stem] = self._queryset
                spec.loader.exec_module(self._queryset)
            except Exception as e:
                logger.error(f"Error importing queryset: {e}")
                self._queryset = None
            else:
                logger.debug(f"Queryset {self.queryset_path} imported successfully.")
                if hasattr(self._queryset, "generate"):
                    return self._queryset.generate()
                # return self._queryset.generate() if self._queryset else None
                else:
                    logger.warning(
                        f"Queryset {self.queryset_path} does not have a `generate` method. Continuing..."
                    )
        else:
            logger.warning(
                f"Queryset {self.queryset_path} does not exist. Continuing..."
            )
        return None

    def _get_model_dir(self) -> Path:
        """
        Determines the model directory based on validation.

        This method constructs the model directory path and checks if it exists.
        If the directory does not exist and validation is enabled, it raises a FileNotFoundError.

        Returns:
            Path: The model directory path.

        Raises:
            FileNotFoundError: If the model directory does not exist and validation is enabled.
        """
        model_dir = self.models / self.model_name
        if not self._check_if_dir_exists(model_dir) and self._validate:
            error = f"{self.target.title()} directory {model_dir} does not exist. Please create it first using `make_new_model.py` or set validate to `False`."
            logger.error(error, exc_info=True)
            raise FileNotFoundError(error)
        return model_dir

    def _check_if_dir_exists(self, directory: Path) -> bool:
        """
        Checks if the directory already exists.
        Args:
            directory (Path): The directory path to check.
        Returns:
            bool: True if the directory exists, False otherwise.
        """
        return directory.exists()

    def _build_absolute_directory(self, directory: Path) -> Path:
        """
        Build an absolute directory path based on the model directory.
        """
        directory = self.model_dir / directory
        if self._validate:
            if not self._check_if_dir_exists(directory=directory):
                logger.warning(f"Directory {directory} does not exist. Continuing...")
                if directory.name.endswith(".py"):
                    return directory.name
                return None
        return directory

    def view_directories(self) -> None:
        """
        Prints a formatted list of the directories and their absolute paths.

        This method iterates through the instance's attributes and prints the name and path of each directory.
        It ignores certain attributes specified in the _ignore_attributes list.
        """
        print("\n{:<20}\t{:<50}".format("Name", "Path"))
        print("=" * 72)
        for attr, value in self.__dict__.items():
            # value = getattr(self, attr)
            if attr not in self._ignore_attributes and isinstance(value, Path):
                print("{:<20}\t{:<50}".format(str(attr), str(value)))

    def view_scripts(self) -> None:
        """
        Prints a formatted list of the scripts and their absolute paths.

        This method iterates through the scripts attribute and prints the name and path of each script.
        If a script path is None, it prints "None" instead of the path.
        """
        print("\n{:<20}\t{:<50}".format("Script", "Path"))
        print("=" * 72)
        for path in self.scripts:
            if isinstance(path, Path):
                print("{:<20}\t{:<50}".format(str(path.name), str(path)))
            else:
                print("{:<20}\t{:<50}".format(str(path), "None"))

    def get_directories(self) -> Dict[str, Optional[str]]:
        """
        Retrieve a dictionary of directory names and their paths.

        Returns:
            dict: A dictionary where keys are directory names and values are their paths.
        """
        # Not in use yet.
        # self._ignore_attributes = [
        #     "model_name",
        #     "model_dir",
        #     "scripts",
        #     "_validate",
        #     "models",
        #     "_sys_paths",
        #     "queryset_path",
        #     "_queryset",
        #     "_ignore_attributes",
        #     "target",
        #     "_force_cache_overwrite",
        #     "initialized",
        #     "_instance_hash"
        #     "use_global_cache"
        # ]
        directories = {}
        relative = False
        for attr, value in self.__dict__.items():

            if str(attr) not in [
                "model_name",
                "root",
                "scripts",
                "_validate",
                "models",
                "templates",
                "_sys_paths",
                "_queryset",
                "queryset_path",
                "_ignore_attributes",
                "target",
                "_force_cache_overwrite",
                "initialized",
                "_instance_hash",
            ] and isinstance(value, Path):
                if not relative:
                    directories[str(attr)] = str(value)
                else:
                    if self.model_name in value.parts:
                        relative_path = value.relative_to(self.model_dir)
                    else:
                        relative_path = value
                    if relative_path == Path("."):
                        continue
                    directories[str(attr)] = str(relative_path)
        return directories

    def get_scripts(self) -> Dict[str, Optional[str]]:
        """
        Returns a dictionary of the scripts and their absolute paths.

        Returns:
            dict: A dictionary containing the scripts and their absolute paths.
        """
        scripts = {}
        relative = False
        for path in self.scripts:
            if isinstance(path, Path):
                if relative:
                    if self.model_dir in path.parents:
                        scripts[str(path.name)] = str(path.relative_to(self.model_dir))
                    else:
                        scripts[str(path.name)] = str(path)
                else:
                    scripts[str(path.name)] = str(path)
            else:
                scripts[str(path)] = None
        return scripts


# ============================================================ Model Manager ============================================================


class ModelManager:
    """
    Manages the lifecycle of a machine learning model, including configuration loading,
    training, evaluation, and forecasting.

    Attributes:
        _entity (str): The WandB entity name.
        _model_path (ModelPathManager): The path manager for the model.
        _script_paths (dict): Dictionary of script paths.
        _config_deployment (dict): Deployment configuration.
        _config_hyperparameters (dict): Hyperparameters configuration.
        _config_meta (dict): Metadata configuration.
        _config_sweep (dict): Sweep configuration (if applicable).
        _data_loader (ViewsDataLoader): Data loader for fetching and preprocessing data.
    """

    def __init__(
        self,
        model_path: ModelPathManager,
        wandb_notifications: bool = True,
        use_prediction_store: bool = True,
    ) -> None:
        """
        Initializes the ModelManager with the given model path.

        Args:
            model_path (ModelPathManager): The path manager for the model.
        """
        self._use_prediction_store = use_prediction_store
        self._model_repo = "views-models"
        self._entity = "views_pipeline"
        self._model_path = model_path
        self._script_paths = self._model_path.get_scripts()
        self._config_deployment = self.__load_config(
            "config_deployment.py", "get_deployment_config"
        )
        self._config_hyperparameters = self.__load_config(
            "config_hyperparameters.py", "get_hp_config"
        )
        self._config_meta = self.__load_config("config_meta.py", "get_meta_config")
        if self._model_path.target == "model":
            self._config_sweep = self.__load_config(
                "config_sweep.py", "get_sweep_config"
            )
        self.set_dataframe_format(format=".parquet")
        logger.debug(f"Dataframe format: {PipelineConfig().dataframe_format}")

        if self._model_path.target == "model":
            from views_pipeline_core.data.dataloaders import ViewsDataLoader

            self._data_loader = ViewsDataLoader(model_path=self._model_path)
        self._wandb_notifications = wandb_notifications
        self._sweep = False
        if self._use_prediction_store:
            from views_forecasts.extensions import ForecastsStore, ViewsMetadata

            self._pred_store_name = self.__get_pred_store_name()

    def set_dataframe_format(self, format: str) -> None:
        """
        Set the dataframe format for the model manager.

        Args:
            format (str): The dataframe format.
        """
        PipelineConfig.dataframe_format = format

    @staticmethod
    def _resolve_evaluation_sequence_number(eval_type: str) -> int:
        """
        Resolve the evaluation length based on the evaluation type.

        Args:
            eval_type (str): The type of evaluation to perform (e.g., standard, long, complete, live).

        Returns:
            int: The evaluation length.
        """
        if eval_type == "standard":
            return 12
        elif eval_type == "long":
            return 36
        elif eval_type == "complete":
            return None  # currently set as None because sophisticated calculation is needed
        elif eval_type == "live":
            return 12
        else:
            raise ValueError(f"Invalid evaluation type: {eval_type}")

    @staticmethod
    def _get_conflict_type(target: str) -> str:
        """Determine conflict type from dependent variable by checking split parts.

        Args:
            target: Dependent variable string containing conflict type (e.g., 'var_sb').

        Returns:
            One of 'sb', 'os', or 'ns' based on the first found in target parts.

        Raises:
            ValueError: If none of the valid conflict types are found.
        """
        parts = target.split("_")
        for conflict in ("sb", "os", "ns"):
            if conflict in parts:
                return conflict
        raise ValueError(
            f"Conflict type not found in '{target}'. Valid types: 'sb', 'os', 'ns'."
        )

    @staticmethod
    def generate_model_file_name(run_type: str, file_extension: str) -> str:
        """
        Generates a model file name based on the run type, and timestamp.

        Args:
            run_type (str): The type of run (e.g., calibration, validation).
            file_extension (str): The file extension. Default is set in PipelineConfig().dataframe_format. E.g. .pt, .pkl, .h5

        Returns:
            str: The generated model file name.
        """
        timestamp = datetime.now().strftime("%Y%m%d_%H%M%S")
        return f"{run_type}_model_{timestamp}{file_extension}"

    @staticmethod
    def _generate_output_file_name(
        generated_file_type: str,
        run_type: str,
        timestamp: str,
        sequence_number: int,
        file_extension: str,
    ) -> str:
        """
        Generates a prediction file name based on the run type, generated file type, steps, and timestamp.

        Args:
            generated_file_type (str): The type of generated file (e.g., predictions, output).
            sequence_number (int): The sequence number.
            run_type (str): The type of run (e.g., calibration, validation).
            timestamp (str): The timestamp of the generated file.
            file_extension (str): The file extension. Default is set in PipelineConfig().dataframe_format. E.g. .pkl, .csv, .xlsx, .parquet

        Returns:
            str: The generated prediction file name.
        """
        # logger.info(f"sequence_number: {sequence_number}")
        if sequence_number is not None:
            return f"{generated_file_type}_{run_type}_{timestamp}_{str(sequence_number).zfill(2)}{file_extension}"
        else:
            return f"{generated_file_type}_{run_type}_{timestamp}{file_extension}"

    @staticmethod
    def _generate_evaluation_file_name(
        evaluation_type: str,
        conflict_type: str,
        run_type: str,
        timestamp: str,
        file_extension: str,
    ) -> str:
        """
        Generates an evaluation file name based on the run type, evaluation type, and timestamp.

        Args:
            evaluation_type (str): The type of evaluation file (e.g., step, month, ts).
            conflict_type (str): The type of conflict (e.g., sb, os, ns).
            run_type (str): The type of run (e.g., calibration, validation).
            timestamp (str): The timestamp of the generated file.
            file_extension (str): The file extension. Default is set in PipelineConfig().dataframe_format. E.g. .pkl, .csv, .xlsx, .parquet

        Returns:
            str: The generated prediction file name.
        """
        # logger.info(f"sequence_number: {sequence_number}")
        return f"eval_{evaluation_type}_{conflict_type}_{run_type}_{timestamp}{file_extension}"

    def __get_pred_store_name(self) -> str:
        """
        Get the prediction store name based on the release version and date.
        The agreed format is 'v{major}{minor}{patch}_{year}_{month}'.

        Returns:
            str: The prediction store name.
        """
        # version = ModelManager._get_latest_release_version(
        #     self._owner, self._model_repo
        # )
        if self._use_prediction_store:
            from views_pipeline_core.managers.package import PackageManager
            from views_forecasts.extensions import ViewsMetadata

            version = PackageManager.get_latest_release_version_from_github(
                repository_name=self._model_repo
            )
            current_date = datetime.now()
            year = current_date.year
            month = str(current_date.month).zfill(2)

            try:
                if version is None:
                    version = "0.1.0"
                pred_store_name = (
                    "v"
                    + "".join(part.zfill(2) for part in version.split("."))
                    + f"_{year}_{month}"
                )
            except Exception as e:
                logger.error(
                    f"Error generating prediction store name: {e}", exc_info=True
                )
                raise

            if pred_store_name not in ViewsMetadata().get_runs().name.tolist():
                logger.warning(
                    f"Run {pred_store_name} not found in the database. Creating a new run."
                )
                ViewsMetadata().new_run(
                    name=pred_store_name,
                    description=f"Development runs for views-models with version {version} in {year}_{month}",
                    max_month=999,
                    min_month=1,
                )

            return pred_store_name
        return None

    def __load_config(self, script_name: str, config_method: str) -> Union[Dict, None]:
        """
        Loads and executes a configuration method from a specified script.

        Args:
            script_name (str): The name of the script to load.
            config_method (str): The name of the configuration method to execute.

        Returns:
            dict: The result of the configuration method if the script and method are found, otherwise None.

        Raises:
            AttributeError: If the specified configuration method does not exist in the script.
            ImportError: If there is an error importing the script.
        """
        script_path = self._script_paths.get(script_name)
        if script_path:
            try:
                spec = importlib.util.spec_from_file_location(script_name, script_path)
                config_module = importlib.util.module_from_spec(spec)
                sys.modules[script_name] = config_module
                spec.loader.exec_module(config_module)
                if hasattr(config_module, config_method):
                    return getattr(config_module, config_method)()
            except (AttributeError, ImportError) as e:
                logger.error(
                    f"Error loading config from {script_name}: {e}", exc_info=True
                )
                raise

        return None

    def _update_single_config(self, args) -> Dict:
        """
        Updates the configuration object with hyperparameters, metadata, deployment settings, and command line arguments.

        Args:
            args: Command line arguments.

        Returns:
            dict: The updated configuration object.
        """
        config = {
            **self._config_hyperparameters,
            **self._config_meta,
            **self._config_deployment,
        }
        config["run_type"] = args.run_type
        config["sweep"] = args.sweep

        # Check if deployment status is deprecated. If so, raise an error.
        if config["deployment_status"] == "deprecated":
            logger.error(
                f"Model {self._model_path.model_name} has been deprecated. Please use a different model."
            )
            raise ValueError("Model is deprecated and cannot be used.")
        
        # Check if target is a list. If not, convert it to a list. Otherwise raise an error.
        if isinstance(config["depvar"], str):
            config["depvar"] = [config["depvar"]]
        if not isinstance(config["depvar"], list):
            logger.error("Target must be a string or a list of strings.")
            raise ValueError("Target must be a string or a list of strings.")

        return config

    def _update_sweep_config(self, wandb_config) -> Dict:
        """
        Updates the configuration object for a sweep run with hyperparameters, metadata, and command line arguments.

        Args:
            args: Command line arguments.

        Returns:
            dict: The updated configuration object.
        """
        config = {
            **wandb_config,
            **self._config_meta,
            **self._config_deployment,
        }
        config["run_type"] = self._args.run_type
        config["sweep"] = self._args.sweep

        # Check if target is a list. If not, convert it to a list. Otherwise raise an error.
        if isinstance(config["depvar"], str):
            config["depvar"] = [config["depvar"]]
        if not isinstance(config["depvar"], list):
            raise ValueError("Target must be a string or a list of strings.")

        return config

    def _wandb_alert(
        self,
        title: str,
        text: str = "",
        level: wandb.AlertLevel = wandb.AlertLevel.INFO,
    ) -> None:
        """
        Sends an alert to Weights and Biases (WandB) if WandB notifications are enabled and a WandB run is active.

        Args:
            title (str): The title of the alert.
            text (str, optional): The text content of the alert. Defaults to an empty string.
            level (wandb.AlertLevel, optional): The level of the alert. Defaults to wandb.AlertLevel.INFO.

        Returns:
            None

        Raises:
            wandb.errors.CommError: If there is a communication error while sending the alert.
            wandb.errors.UsageError: If there is a usage error while sending the alert.
            Exception: If there is an unexpected error while sending the alert.
        """
        if self._wandb_notifications and wandb.run:
            try:
                # Replace the user's home directory with '[USER_HOME]' in the alert text
                text = str(text).replace(str(self._model_path.models), "[REDACTED]")
                wandb.alert(
                    title=title,
                    text=text,
                    level=level,
                )
            except wandb.errors.CommError as e:
                logger.error(f"Communication error sending WandB alert: {e}")
            except wandb.errors.UsageError as e:
                logger.error(f"Usage error sending WandB alert: {e}")
            except Exception as e:
                logger.error(f"Unexpected error sending WandB alert: {e}")

    def _generate_evaluation_table(self, metric_dict: Dict) -> str:
        """
        Generates a formatted evaluation table as a string.

        Args:
            metric_dict (Dict): A dictionary where keys are metric names and values are their corresponding values.

        Returns:
            str: A formatted string representing the evaluation table.
        """
        from tabulate import tabulate

        # create an empty dataframe with columns 'Metric' and 'Value'
        metric_df = pd.DataFrame(columns=["Metric", "Value"])
        for key, value in metric_dict.items():
            try:
                if not str(key).startswith("_"):
                    value = float(value)
                    # add metric and value to the dataframe
                    metric_df = metric_df.append(
                        {"Metric": key, "Value": value}, ignore_index=True
                    )
            except:
                continue
        result = tabulate(metric_df, headers="keys", tablefmt="grid")
        print(result)
        return f"```\n{result}\n```"

    def _save_model_artifact(self, run_type: str) -> None:
        """
        Save the model artifact to Weights and Biases (WandB).

        Args:
            run_type (str): The type of run for which the model artifact is being saved.

        Raises:
            Exception: If there is an error while saving the artifact to WandB.

        Logs:
            Info: When the artifact is successfully saved to WandB.
            Error: When there is an error saving the artifact to WandB.

        Alerts:
            WandB Alert: Sends an alert to WandB if there is an error while saving the artifact.
        """
        # Save the artifact to WandB
        try:
            artifact = wandb.Artifact(
                name=f"{run_type}_{self._model_path.target}_artifact",
                type=f"{self._model_path.target}",
                description=f"Latest {run_type} {self._model_path.target} artifact",
            )
            _latest_model_artifact_path = (
                self._model_path.get_latest_model_artifact_path(run_type=run_type)
            )
            artifact.add_file()
            wandb.run.log_artifact(artifact)
            logger.info(
                f"Artifact for run type: {run_type}, {_latest_model_artifact_path.relative_to(self._model_path.root)} saved to WandB successfully."
            )
        except Exception as e:
            logger.error(f"Error saving artifact to WandB: {e}", exc_info=True)
            self._wandb_alert(
                title="Artifact Saving Error",
                text=f"An error occurred while saving the artifact {_latest_model_artifact_path.relative_to(self._model_path.root)} to WandB: {traceback.format_exc()}",
                level=wandb.AlertLevel.ERROR,
            )
            raise

    def _save_evaluations(
        self,
        df_step_wise_evaluation: pd.DataFrame,
        df_time_series_wise_evaluation: pd.DataFrame,
        df_month_wise_evaluation: pd.DataFrame,
        path_generated: Union[str, Path],
        conflict_type: str,
    ) -> None:
        """
        Save the model evaluation metrics to the specified path and log them to WandB.

        Args:
            df_step_wise_evaluation (pd.DataFrame): DataFrame containing step-wise evaluation metrics.
            df_time_series_wise_evaluation (pd.DataFrame): DataFrame containing time series-wise evaluation metrics.
            df_month_wise_evaluation (pd.DataFrame): DataFrame containing month-wise evaluation metrics.
            path_generated (str or Path): The path where the outputs should be saved.
            conflict_type (str): The conflict type (e.g., 'sb', 'os', 'ns').
        """
        try:
            path_generated = Path(path_generated)
            path_generated.mkdir(parents=True, exist_ok=True)

            eval_step_path = ModelManager._generate_evaluation_file_name(
                "step",
                conflict_type,
                self.config["run_type"],
                self.config["timestamp"],
                file_extension=PipelineConfig().dataframe_format,
            )

            eval_ts_path = ModelManager._generate_evaluation_file_name(
                "ts",
                conflict_type,
                self.config["run_type"],
                self.config["timestamp"],
                file_extension=PipelineConfig().dataframe_format,
            )

            eval_month_path = ModelManager._generate_evaluation_file_name(
                "month",
                conflict_type,
                self.config["run_type"],
                self.config["timestamp"],
                file_extension=PipelineConfig().dataframe_format,
            )

            save_dataframe(df_month_wise_evaluation, path_generated / eval_month_path)
            save_dataframe(
                df_time_series_wise_evaluation, path_generated / eval_ts_path
            )
            save_dataframe(df_step_wise_evaluation, path_generated / eval_step_path)

            # Log outputs and evaluation metrics to WandB
            wandb.save(str(path_generated / eval_month_path))
            wandb.save(str(path_generated / eval_ts_path))
            wandb.save(str(path_generated / eval_step_path))

            wandb.log(
                {
                    "evaluation_metrics_month": wandb.Table(
                        dataframe=df_month_wise_evaluation
                    ),
                    "evaluation_metrics_ts": wandb.Table(
                        dataframe=df_time_series_wise_evaluation
                    ),
                    "evaluation_metrics_step": wandb.Table(
                        dataframe=df_step_wise_evaluation
                    ),
                }
            )

            self._wandb_alert(
                title=f"{self._model_path.target.title} Outputs Saved",
                text=f"{self._model_path.target.title} evaluation metrics for {self.config['name']} have been successfully saved and logged to WandB at {path_generated.relative_to(self._model_path.root)}.",
                level=wandb.AlertLevel.INFO,
            )
        except Exception as e:
            logger.error(f"Error saving model outputs: {e}", exc_info=True)
            self._wandb_alert(
                title=f"{self._model_path.target.title} Outputs Saving Error",
                text=f"An error occurred while saving and logging {self._model_path.target} outputs for {self.config['name']} at {path_generated.relative_to(self._model_path.root)}: {traceback.format_exc()}",
                level=wandb.AlertLevel.ERROR,
            )
            raise

    def _save_predictions(
        self,
        df_predictions: pd.DataFrame,
        path_generated: Union[str, Path],
        sequence_number: int = None,
    ) -> None:
        """
        Save the model predictions to the specified path and log them to WandB.

        Args:
            df_predictions (pd.DataFrame): DataFrame containing model predictions.
            path_generated (str or Path): The path where the predictions should be saved.
            sequence_number (int): The sequence number.
        """
        try:
            path_generated = Path(path_generated)
            path_generated.mkdir(parents=True, exist_ok=True)

            self._predictions_name = ModelManager._generate_output_file_name(
                "predictions",
                self.config["run_type"],
                self.config["timestamp"],
                sequence_number,
                file_extension=PipelineConfig().dataframe_format,
            )
            save_dataframe(df_predictions, path_generated / self._predictions_name)

            # Save to prediction store
            if self._use_prediction_store:
                name = (
                    self._model_path.model_name
                    + "_"
                    + self._predictions_name.split(".")[0]
                )  # remove extension
                df_predictions.forecasts.set_run(self._pred_store_name)
                df_predictions.forecasts.to_store(name=name, overwrite=True)

            # Log predictions to WandB
            wandb.save(str(path_generated / self._predictions_name))
            wandb.log({"predictions": wandb.Table(dataframe=df_predictions)})

            self._wandb_alert(
                title="Predictions Saved",
                text=f"Predictions for {self._model_path.target} {self.config['name']} have been successfully saved and logged to WandB and locally at {path_generated.relative_to(self._model_path.root)}.",
                level=wandb.AlertLevel.INFO,
            )
        except Exception as e:
            logger.error(f"Error saving predictions: {e}", exc_info=True)
            self._wandb_alert(
                title="Prediction Saving Error",
                text=f"An error occurred while saving predictions for {self.config['name']} at {path_generated.relative_to(self._model_path.root)}: {traceback.format_exc()}",
                level=wandb.AlertLevel.ERROR,
            )
            raise

    def _handle_log_creation(self, train: bool, eval: bool, forecast: bool) -> None:
        """
        Handles the creation of log files for different stages of the model pipeline.

        Depending on the flags provided, this method creates log files for training,
        evaluation, or forecasting stages of the model pipeline. It reads the data
        fetch timestamp from an existing log file and includes it in the new log files.

        Args:
            train (bool): Flag indicating whether the log is for the training stage.
            eval (bool): Flag indicating whether the log is for the evaluation stage.
            forecast (bool): Flag indicating whether the log is for the forecasting stage.

        Returns:
            None
        """
        timestamp = datetime.now().strftime("%Y%m%d_%H%M%S")
        data_fetch_timestamp = read_log_file(
            self._model_path.data_raw / f"{self.config['run_type']}_data_fetch_log.txt"
        ).get("Data Fetch Timestamp", None)

        create_log_file(
            path_generated=self._model_path.data_generated,
            model_config=self.config,
            model_timestamp=timestamp if train else self.config["timestamp"],
            data_generation_timestamp=None if train else timestamp,
            data_fetch_timestamp=data_fetch_timestamp,
        )

    def _evaluate_prediction_dataframe(self, df_predictions, ensemble=False) -> None:
        """
        Evaluates the prediction DataFrame against actual values and logs the evaluation metrics.

        Args:
            df_predictions (pd.DataFrame or dict): The DataFrame or dictionary containing the prediction results.
            ensemble (bool, optional): Flag indicating whether the predictions are from an ensemble model. Defaults to False.

        Returns:
            None

        This method performs the following steps:
        1. Initializes the MetricsManager with the specified metrics configuration.
        2. Reads the actual values from the forecast store.
        3. Evaluates the predictions using step-wise, time-series-wise, and month-wise evaluations.
        4. Logs the evaluation metrics using WandB.
        5. Saves the evaluation metrics and predictions to the specified paths.
        6. Generates and logs an evaluation table if the predictions are provided as a dictionary or DataFrame.
        7. Sends a WandB alert with the evaluation results.

        Raises:
            None
        """
        # metrics_manager = MetricsManager(self.config["metrics"])
        evaluation_manager = EvaluationManager(self.config["metrics"])
        if not ensemble:
            df_path = (
                self._model_path.data_raw
                / f"{self.config['run_type']}_viewser_df{PipelineConfig().dataframe_format}"
            )
            df_viewser = read_dataframe(df_path)
        else:
            # If the predictions are from an ensemble model, the actual values are not available in the forecast store
            # So we use the actual values from one of the single models
            df_path = (
                ModelPathManager(self.config["models"][0]).data_raw
                / f"{self.config['run_type']}_viewser_df{PipelineConfig().dataframe_format}"
            )
            df_viewser = read_dataframe(df_path)

        logger.info(f"df_viewser read from {df_path}")
        # Multiple targets
        df_actual = df_viewser[self.config["depvar"]]
        for target in self.config["depvar"]:
            logger.info(f"Calculating evaluation metrics for {target}")
            conflict_type = ModelManager._get_conflict_type(target)
<<<<<<< HEAD

            eval_result_dict = evaluation_manager.evaluate(df_actual, df_predictions, target, steps=self.config["steps"])
            step_wise_evaluation, df_step_wise_evaluation = eval_result_dict["step"]
            time_series_wise_evaluation, df_time_series_wise_evaluation = eval_result_dict["time_series"]
            month_wise_evaluation, df_month_wise_evaluation = eval_result_dict["month"]
=======
            step_wise_evaluation, df_step_wise_evaluation = (
                metrics_manager.step_wise_evaluation(
                    df_actual,
                    df_predictions,
                    target,
                    self.config["steps"],
                )
            )
            time_series_wise_evaluation, df_time_series_wise_evaluation = (
                metrics_manager.time_series_wise_evaluation(
                    df_actual, df_predictions, target
                )
            )
            month_wise_evaluation, df_month_wise_evaluation = (
                metrics_manager.month_wise_evaluation(df_actual, df_predictions, target)
            )
>>>>>>> bb2622c7

            log_wandb_log_dict(
                step_wise_evaluation,
                time_series_wise_evaluation,
                month_wise_evaluation,
                conflict_type,
            )

            if not self.config["sweep"]:
                # Save evaluation metrics and predictions
                self._save_evaluations(
                    df_step_wise_evaluation,
                    df_time_series_wise_evaluation,
                    df_month_wise_evaluation,
                    self._model_path.data_generated,
                    conflict_type,
                )

    def execute_single_run(self, args) -> None:
        """
        Executes a single run of the model, including data fetching, training, evaluation, and forecasting.

        Args:
            args: Command line arguments.
        """
        self.config = self._update_single_config(args)
        self._project = f"{self.config['name']}_{args.run_type}"
        self._eval_type = args.eval_type
        self._args = args

        try:
            with wandb.init(project=f"{self._project}_fetch", entity=self._entity):
                self._data_loader.get_data(
                    self_test=args.drift_self_test,
                    partition=args.run_type,
                    use_saved=args.saved,
                    validate=True,
                )
                self._wandb_alert(
                    title=f"Queryset Fetch Complete ({str(args.run_type)})",
                    text=f"Queryset for {self._model_path.target} {self.config['name']} downloaded successfully. Drift self test is set to {args.drift_self_test}.",
                    level=wandb.AlertLevel.INFO,
                )
            wandb.finish()

            self._execute_model_tasks(
                config=self.config,
                train=args.train,
                eval=args.evaluate,
                forecast=args.forecast,
                artifact_name=args.artifact_name,
                report=args.report,
            )
        except Exception as e:
            logger.error(f"Error during single run execution: {e}", exc_info=True)
            self._wandb_alert(
                title="Single Run Execution Error",
                text=f"An error occurred during the execution of single run for {self.config['name']}: {e}",
                level=wandb.AlertLevel.ERROR,
            )
            raise
        finally:
            wandb.finish()

    def execute_sweep_run(self, args) -> None:
        """
        Executes a sweep run of the model, including data fetching and hyperparameter optimization.

        Args:
            args: Command line arguments.
        """
        # self.config = self._update_sweep_config(args)

        self._project = f"{self._config_sweep['name']}_sweep"
        self._eval_type = args.eval_type
        self._args = args
        self._sweep = True

        try:
            with wandb.init(project=f"{self._project}_fetch", entity=self._entity):
                self._data_loader.get_data(
                    use_saved=args.saved,
                    validate=True,
                    self_test=args.drift_self_test,
                    partition=args.run_type,
                )
                self._wandb_alert(
                    title=f"Queryset Fetch Complete ({str(args.run_type)})",
                    text=f"Queryset for {self._model_path.target} {self._model_path.model_name} downloaded successfully. Drift self test is set to {args.drift_self_test}.",
                    level=wandb.AlertLevel.INFO,
                )
            wandb.finish()

            sweep_id = wandb.sweep(
                self._config_sweep, project=self._project, entity=self._entity
            )
            wandb.agent(sweep_id, self._execute_model_tasks, entity=self._entity)
        except Exception as e:
            logger.error(f"Error during sweep run execution: {e}", exc_info=True)
            self._wandb_alert(
                title="Sweep Run Execution Error",
                text=f"An error occurred during the execution of sweep run for {self.config['name']}: {traceback.format_exc()}",
                level=wandb.AlertLevel.ERROR,
            )
            raise

    def _execute_model_tasks(
        self,
        config: Optional[Dict] = None,
        train: Optional[bool] = None,
        eval: Optional[bool] = None,
        forecast: Optional[bool] = None,
        artifact_name: Optional[str] = None,
        report: Optional[bool] = None,
    ) -> None:
        """
        Executes various model-related tasks including training, evaluation, and forecasting.

        Args:
            config (dict, optional): Configuration object containing parameters and settings.
            train (bool, optional): Flag to indicate if the model should be trained.
            eval (bool, optional): Flag to indicate if the model should be evaluated.
            forecast (bool, optional): Flag to indicate if forecasting should be performed.
            artifact_name (str, optional): Specific name of the model artifact to load for evaluation or forecasting.
        """
        start_t = time.time()
        try:
            with wandb.init(project=self._project, entity=self._entity, config=config):
                add_wandb_metrics()
                # self.config = wandb.config
                if self._sweep:
                    self.config = self._update_sweep_config(wandb.config)

                    logger.info(
                        f"Sweeping {self._model_path.target} {self.config['name']}..."
                    )
                    model = self._train_model_artifact()
                    self._wandb_alert(
                        title=f"Training for {self._model_path.target} {self.config['name']} completed successfully.",
                        text=(
                            f"```\nModel hyperparameters (Sweep: {self._sweep})\n\n{wandb.config}\n```"
                            if self._sweep
                            else ""
                        ),
                        level=wandb.AlertLevel.INFO,
                    )
                    logger.info(
                        f"Evaluating {self._model_path.target} {self.config['name']}..."
                    )
                    df_predictions = self._evaluate_sweep(self._eval_type, model)

                    for i, df in enumerate(df_predictions):
                        print(
                            f"\nValidating evaluation dataframe of sequence {i+1}/{len(df_predictions)}"
                        )
                        self._validate_prediction_dataframe(dataframe=df)

                    if self.config["metrics"]:
                        self._evaluate_prediction_dataframe(df_predictions)
                    else:
                        raise ValueError(
                            'No evaluation metrics specified in config_meta.py. Add a field "metrics" with a list of metrics to calculate. E.g "metrics": ["RMSLE", "CRPS"]'
                        )

                if train:
                    try:
                        logger.info(
                            f"Training {self._model_path.target} {self.config['name']}..."
                        )
                        self._train_model_artifact()  # Train the model
                        if not self._sweep:
                            self._handle_log_creation(
                                train=train, eval=eval, forecast=forecast
                            )
                        self._wandb_alert(
                            title=f"Training for {self._model_path.target} {self.config['name']} completed successfully.",
                            text=(
                                f"```\nModel hyperparameters (Sweep: {self._sweep})\n\n{self._config_hyperparameters}\n```"
                                if not self._sweep
                                else ""
                            ),
                            level=wandb.AlertLevel.INFO,
                        )
                    except Exception as e:
                        logger.error(
                            f"{self._model_path.target.title()} training model: {e}",
                            exc_info=True,
                        )
                        self._wandb_alert(
                            title=f"{self._model_path.target.title()} Training Error",
                            text=f"An error occurred during training of {self._model_path.target} {self.config['name']}: {traceback.format_exc()}",
                            level=wandb.AlertLevel.ERROR,
                        )
                        raise

                if eval:
                    try:
                        logger.info(
                            f"Evaluating {self._model_path.target} {self.config['name']}..."
                        )
                        df_predictions = self._evaluate_model_artifact(
                            self._eval_type, artifact_name
                        )

                        # Add df validation logic
                        for i, df in enumerate(df_predictions):
                            print(
                                f"\nValidating evaluation dataframe of sequence {i+1}/{len(df_predictions)}"
                            )
                            self._validate_prediction_dataframe(dataframe=df)
                            self._save_predictions(
                                df, self._model_path.data_generated, i
                            )

                        self._handle_log_creation(
                            train=train, eval=eval, forecast=forecast
                        )
                        # Evaluate the model
                        if (
                            self.config["metrics"]
                            and self.config["algorithm"] != "SHURF"
                        ):
                            self._evaluate_prediction_dataframe(
                                df_predictions
                            )  # Calculate evaluation metrics with the views-evaluation package
                        else:
                            raise ValueError(
                                'No evaluation metrics specified in config_meta.py. Add a field "metrics" with a list of metrics to calculate. E.g "metrics": ["RMSLE", "CRPS"]'
                            )
                    except Exception as e:
                        logger.error(f"Error evaluating model: {e}", exc_info=True)
                        self._wandb_alert(
                            title=f"{self._model_path.target.title()} Evaluation Error",
                            text=f"An error occurred during evaluation of {self._model_path.target} {self.config['name']}: {traceback.format_exc()}",
                            level=wandb.AlertLevel.ERROR,
                        )
                        raise

                if forecast:
                    try:
                        logger.info(
                            f"Forecasting {self._model_path.target} {self.config['name']}..."
                        )
                        df_predictions = self._forecast_model_artifact(
                            artifact_name
                        )  # Forecast the model
                        self._validate_prediction_dataframe(dataframe=df_predictions)

                        self._wandb_alert(
                            title=f"Forecasting for {self._model_path.target} {self.config['name']} completed successfully.",
                            level=wandb.AlertLevel.INFO,
                        )

                        self._handle_log_creation(
                            train=train, eval=eval, forecast=forecast
                        )

                        self._save_predictions(
                            df_predictions, self._model_path.data_generated
                        )

                        if report:
                            self._generate_forecast_report(
                                forecast_dataframe=df_predictions,
                                historical_dataframe=read_dataframe(
                                    self._model_path.data_raw
                                    / f"{self.config['run_type']}_viewser_df{PipelineConfig.dataframe_format}"
                                ),
                            )
                    except Exception as e:
                        logger.error(
                            f"Error forecasting {self._model_path.target}: {e}",
                            exc_info=True,
                        )
                        self._wandb_alert(
                            title="Model Forecasting Error",
                            text=f"An error occurred during forecasting of {self._model_path.target} {self.config['name']}: {traceback.format_exc()}",
                            level=wandb.AlertLevel.ERROR,
                        )
                        raise
            wandb.finish()
        except Exception as e:
            logger.error(
                f"Error during {self._model_path.target} tasks execution: {e}",
                exc_info=True,
            )
            self._wandb_alert(
                title=f"{self._model_path.target.title()} Task Execution Error",
                text=f"An error occurred during the execution of {self._model_path.target} tasks for {self.config['name']}: {e}",
                level=wandb.AlertLevel.ERROR,
            )
            raise

        end_t = time.time()
        minutes = (end_t - start_t) / 60
        logger.info(f"Done. Runtime: {minutes:.3f} minutes.\n")

    def _validate_prediction_dataframe(self, dataframe: pd.DataFrame) -> None:
        """Validate prediction dataframe structure and required components."""

        # Table formatting helpers
        def print_status(message: str, passed: bool) -> None:
            color = "92" if passed else "91"
            status = "✓ PASS" if passed else "✗ FAIL"
            print(f"\033[{color}m{status:<8} | {message}\033[0m")

        # Print table header
        print("\n\033[1mVALIDATION REPORT\033[0m")
        print("\033[94mStatus   | Check\033[0m")
        print("---------|----------------------------------------")

        # Base validation
        if dataframe.empty:
            print_status("DataFrame contains data", False)
            raise ValueError("Prediction DataFrame is empty")
        print_status("DataFrame contains data", True)

        # target validation
        target = self.config["depvar"]
        if not isinstance(target, (str, list)):
            print_status("Valid target type", False)
            raise ValueError(f"Invalid target type: {type(target)}")
        print_status("Valid target type format", True)

        required_columns = {
            f"pred_{dv}" for dv in ([target] if isinstance(target, str) else target)
        }
        missing = [col for col in required_columns if col not in dataframe.columns]

        if missing:
            print_status("Required prediction columns present", False)
            raise ValueError(
                f"Missing columns: {missing}. Found: {list(dataframe.columns)}"
            )
        print_status("All required prediction columns present", True)

        # Structural validation
        model_config = {
            "pgm": {"indices": ["priogrid_id", "priogrid_gid"], "columns": []},
            "cm": {"indices": ["country_id"], "columns": ["country_id", "month_id"]},
        }
        found_model = None
        index_names = (
            dataframe.index.names if isinstance(dataframe.index, pd.MultiIndex) else []
        )

        if isinstance(dataframe.index, pd.MultiIndex):
            for model, config in model_config.items():
                if any(idx in config["indices"] for idx in index_names):
                    found_model = model
                    if "month_id" not in index_names:
                        print_status(f"{model.upper()} month_id index present", False)
                        raise ValueError(
                            f"Missing month_id in index for {model.upper()}"
                        )
                    print_status(f"{model.upper()} index structure valid", True)
                    break
        else:
            for model, config in model_config.items():
                if any(col in dataframe.columns for col in config["columns"]):
                    found_model = model
                    if "month_id" not in dataframe.columns:
                        print_status(f"{model.upper()} month_id column present", False)
                        raise ValueError(f"Missing month_id column for {model.upper()}")
                    print_status(f"{model.upper()} column structure valid", True)
                    break

        if not found_model:
            print_status("Data structure recognized", False)
            raise ValueError(
                f"Unrecognized structure. Index: {index_names}, Columns: {list(dataframe.columns)}"
            )

        print("--------------------------------------------------\n")

    def _generate_forecast_report(
        self,
        forecast_dataframe: pd.DataFrame,
        historical_dataframe: pd.DataFrame = None,
    ) -> None:
        """Generate a forecast report based on the prediction DataFrame."""
        dataset_classes = {"cm": CMDataset, "pgm": PGMDataset}

        def _create_report(
            dataset_cls: Union[CMDataset, PGMDataset], dataframe: pd.DataFrame
        ) -> Path:
            """Helper function to create and export report."""
            dataset = dataset_cls(dataframe)

            report_manager = ReportManager()
            mapping_manager = MappingManager(dataset)
            # Build report content
            report_manager.add_heading(
                f"Forecast Report for {self._model_path.model_name}", level=1
            )
            report_manager.add_heading("Maps", level=2)

            subset_dataframe = mapping_manager.get_subset_mapping_dataframe(
                entity_ids=None, time_ids=None
            )

            for target in self.config["depvar"]:
                report_manager.add_heading(f"Forecast for {target}", level=3)
                # report_manager.add_map(target=f"pred_{target}", interactive=True)
                report_manager.add_map(
                    map_html=mapping_manager.plot_map(
                        mapping_dataframe=subset_dataframe,
                        target=f"pred_{target}",
                        interactive=True,
                        as_html=True,
                    )
                )

            # Generate report path
            report_path = (
                self._model_path.reports
                / f"report_{self._predictions_name.replace(PipelineConfig().dataframe_format, '.html')}"
            )

            # Export report
            report_manager.export_as_html(report_path)
            return report_path

        try:
            # Get appropriate dataset class
            dataset_cls = dataset_classes[self.config["level"]]
        except KeyError:
            raise ValueError(f"Invalid level: {self.config['level']}")

        # Create and export report
        report_path = _create_report(dataset_cls, forecast_dataframe)

        # Send WandB alert
        self._wandb_alert(
            title="Forecast Report Generated",
            text=f"Forecast report for {self._model_path.model_name} has been successfully "
            f"generated and saved locally at {report_path}.",
        )

    @abstractmethod
    def _train_model_artifact(self) -> any:
        """
        Abstract method to train the model artifact. Must be implemented by subclasses.

        Returns:
            any: The trained machine learning model.
        """
        pass

    @abstractmethod
    def _evaluate_model_artifact(
        self, eval_type: str, artifact_name: str
    ) -> Union[Dict, pd.DataFrame]:
        """
        Evaluate a model artifact based on the specified evaluation type.
        Args:
            eval_type (str): The type of evaluation to perform.
            artifact_name (str): The name of the artifact to evaluate.
        Returns:
            Union[Dict, pd.DataFrame]: The result of the evaluation, which can be either a dictionary or a pandas DataFrame.
        """

        pass

    @abstractmethod
    def _forecast_model_artifact(self, artifact_name: str) -> pd.DataFrame:
        """
        Abstract method to forecast using the model artifact. Must be implemented by subclasses.

        Args:
            artifact_name (str): The name of the model artifact to use for forecasting.
        """
        pass

    @abstractmethod
    def _evaluate_sweep(self, eval_type: str, model: any) -> None:
        """
        Abstract method to evaluate the model during a sweep. Must be implemented by subclasses.

        Args:
            model: The model to evaluate.
            eval_type (str): The type of evaluation to perform (e.g., standard, long, complete, live).
        """
        pass

    @property
    def configs(self) -> Dict:
        """
        Get the combined meta, deployment and hyperparameters configuration.

        Returns:
            dict: The configuration object.
        """

        config = {
            **self._config_hyperparameters,
            **self._config_meta,
            **self._config_deployment,
        }
        return config<|MERGE_RESOLUTION|>--- conflicted
+++ resolved
@@ -25,14 +25,10 @@
     read_log_file,
 )
 from views_pipeline_core.configs.pipeline import PipelineConfig
-<<<<<<< HEAD
 from views_evaluation.evaluation.evaluation_manager import EvaluationManager
-=======
-from views_evaluation.evaluation.metrics import MetricsManager
 from views_pipeline_core.data.handlers import CMDataset, PGMDataset
 from views_pipeline_core.managers.mapping import MappingManager
 from views_pipeline_core.managers.report import ReportManager
->>>>>>> bb2622c7
 
 logger = logging.getLogger(__name__)
 
@@ -1275,30 +1271,11 @@
         for target in self.config["depvar"]:
             logger.info(f"Calculating evaluation metrics for {target}")
             conflict_type = ModelManager._get_conflict_type(target)
-<<<<<<< HEAD
 
             eval_result_dict = evaluation_manager.evaluate(df_actual, df_predictions, target, steps=self.config["steps"])
             step_wise_evaluation, df_step_wise_evaluation = eval_result_dict["step"]
             time_series_wise_evaluation, df_time_series_wise_evaluation = eval_result_dict["time_series"]
             month_wise_evaluation, df_month_wise_evaluation = eval_result_dict["month"]
-=======
-            step_wise_evaluation, df_step_wise_evaluation = (
-                metrics_manager.step_wise_evaluation(
-                    df_actual,
-                    df_predictions,
-                    target,
-                    self.config["steps"],
-                )
-            )
-            time_series_wise_evaluation, df_time_series_wise_evaluation = (
-                metrics_manager.time_series_wise_evaluation(
-                    df_actual, df_predictions, target
-                )
-            )
-            month_wise_evaluation, df_month_wise_evaluation = (
-                metrics_manager.month_wise_evaluation(df_actual, df_predictions, target)
-            )
->>>>>>> bb2622c7
 
             log_wandb_log_dict(
                 step_wise_evaluation,
