from pathlib import Path
import sys
import logging
import importlib
import hashlib
from typing import Union, Optional, List, Dict
import re
import os
import pyprojroot
from pydantic import BaseModel, Field

logger = logging.getLogger(__name__)

# ============================================================ ModelPath ============================================================

class ModelPath:
    """
    A class to manage model paths and directories within the ViEWS Pipeline.

    Attributes:
        __instances__ (int): A class-level counter to track the number of ModelPath instances.
        model_name (str): The name of the model.
        _validate (bool): A flag to indicate whether to validate paths and names.
        target (str): The target type (e.g., 'model').
        _force_cache_overwrite (bool): A flag to indicate whether to force overwrite the cache.
        root (Path): The root directory of the project.
        models (Path): The directory for models.
        model_dir (Path): The directory for the specific model.
        artifacts (Path): The directory for model artifacts.
        configs (Path): The directory for model configurations.
        data (Path): The directory for model data.
        data_generated (Path): The directory for generated data.
        data_processed (Path): The directory for processed data.
        data_raw (Path): The directory for raw data.
        reports (Path): The directory for reports.
        queryset_path (Path): The path to the queryset script.
        _queryset (module): The imported queryset module.
        scripts (list): A list of script paths.
        _ignore_attributes (list): A list of paths to ignore.
    """

    _target = "model"
    _use_global_cache = False
    __instances__ = 0
    _root = None

    @classmethod
    def _initialize_class_paths(cls, current_path: Path = None) -> None:
        """Initialize class-level paths."""
        cls._root = cls.find_project_root(current_path=current_path)

    @classmethod
    def get_root(cls, current_path: Path = None) -> Path:
        """Get the root path."""
        if cls._root is None:
            cls._initialize_class_paths(current_path=current_path)
        return cls._root

    @classmethod
    def get_models(cls) -> Path:
        """Get the models path."""
        if cls._root is None:
            cls._initialize_class_paths()
        return cls._root / Path(cls._target + "s")

    @classmethod
    def check_if_model_dir_exists(cls, model_name: str) -> bool:
        """
        Check if the model directory exists.

        Args:
            cls (type): The class calling this method.
            model_name (str): The name of the model.

        Returns:
            bool: True if the model directory exists, False otherwise.
        """
        model_dir = cls.get_models() / model_name
        return model_dir.exists()

    @staticmethod
    def generate_hash(model_name: str, validate: bool, target: str) -> str:
        """
        Generates a unique hash for the ModelPath instance.

        Args:
            model_name (str or Path): The model name.
            validate (bool): Whether to validate paths and names.
            target (str): The target type (e.g., 'model').

        Returns:
            str: The SHA-256 hash of the model name, validation flag, and target.
        """
        return hashlib.sha256(str((model_name, validate, target)).encode()).hexdigest()

    @staticmethod
    def get_model_name_from_path(path: Union[Path, str]) -> str:
        """
        Returns the model name based on the provided path.

        Args:
            PATH (Path): The base path, typically the path of the script invoking this function (e.g., `Path(__file__)`).

        Returns:
            str: The model name extracted from the provided path.

        Raises:
            ValueError: If the model name is not found in the provided path.
        """
        path = Path(path)
        logger.debug(f"Extracting model name from Path: {path}")
        if "models" in path.parts and "ensembles" not in path.parts:
            model_idx = path.parts.index("models")
            model_name = path.parts[model_idx + 1]
            if ModelPath.validate_model_name(model_name):
                logger.debug(f"Valid model name {model_name} found in path {path}")
                return str(model_name)
            else:
                logger.debug(f"No valid model name found in path {path}")
                return None
        if "ensembles" in path.parts and "models" not in path.parts:
            model_idx = path.parts.index("ensembles")
            model_name = path.parts[model_idx + 1]
            if ModelPath.validate_model_name(model_name):
                logger.debug(f"Valid ensemble name {model_name} found in path {path}")
                return str(model_name)
            else:
                logger.debug(f"No valid ensemble name found in path {path}")
                return None
        return None
    
    @staticmethod
    def validate_model_name(name: str) -> bool:
        """
        Validates the model name to ensure it follows the lowercase "adjective_noun" format.

        Parameters:
            name (str): The model name to validate.

        Returns:
            bool: True if the name is valid, False otherwise.
        """
        # Define a basic regex pattern for a noun_adjective format
        pattern = r"^[a-z]+_[a-z]+$"
        # Check if the name matches the pattern
        if re.match(pattern, name):
            # You might want to add further checks for actual noun and adjective validation
            # For now, this regex checks for two words separated by an underscore
            return True
        return False

    @staticmethod
    def find_project_root(current_path: Path = None, marker=".gitignore") -> Path:
        """
        Finds the base directory of the project by searching for a specific marker file or directory.
        Args:
            marker (str): The name of the marker file or directory that indicates the project root.
                        Defaults to '.gitignore'.
        Returns:
            Path: The path of the project root directory.
        Raises:
            FileNotFoundError: If the marker file/directory is not found up to the root directory.
        """
        if current_path is None:
            current_path = Path(pyprojroot.here())
            if (current_path / marker).exists():
                    return current_path
        # Start from the current directory and move up the hierarchy
        try:
            current_path = Path(current_path).resolve().parent
            while current_path != current_path.parent:  # Loop until we reach the root directory
                if (current_path / marker).exists():
                    return current_path
                current_path = current_path.parent
                # print("CURRENT PATH ", current_path)
        except Exception as e:
            # logger.error(f"Error finding project root: {e}")
            raise FileNotFoundError(
                f"{marker} not found in the directory hierarchy. Unable to find project root. {current_path}"
            )

    def __init__(
        self, model_path: Union[str, Path], validate: bool = True
    ) -> None:
        """
        Initializes a ModelPath instance.

        Args:
            model_path (str or Path): The model name or path.
            validate (bool, optional): Whether to validate paths and names. Defaults to True.
            target (str, optional): The target type (e.g., 'model'). Defaults to 'model'.
        """

        # Configs
        self.__class__.__instances__ += 1

        self._validate = validate
        self.target = self.__class__._target

        # DO NOT USE GLOBAL CACHE FOR NOW
        self.use_global_cache = self.__class__._use_global_cache
        self._force_cache_overwrite = False

        # Common paths
        self.root = self.__class__.get_root()
        self.models = self.__class__.get_models()
        # Ignore attributes while processing
        self._ignore_attributes = [
            "model_name",
            "model_dir",
            "scripts",
            "_validate",
            "models",
            "_sys_paths",
            "queryset_path",
            "_queryset",
            "_ignore_attributes",
            "target",
            "_force_cache_overwrite",
            "_instance_hash",
            "use_global_cache",
        ]

        self.model_name = self._process_model_name(model_path)
        self._instance_hash = self.generate_hash(
            self.model_name, self._validate, self.target
        )

        if self.use_global_cache is True:
            self._handle_global_cache()

        self._initialize_directories()
        self._initialize_scripts()
        logger.debug(
            f"ModelPath instance {ModelPath.__instances__} initialized for {self.model_name}."
        )

        if self.use_global_cache is True:
            self._write_to_global_cache()

    def _process_model_name(self, model_path: Union[str, Path]) -> str:
        """
        Processes the input model name or path and returns a valid model name.

        If the input is a path, it extracts the model name from the path.
        If the input is a model name, it validates the name format.

        Args:
            model_path (Union[str, Path]): The model name or path to process.

        Returns:
            str: The processed model name.

        Raises:
            ValueError: If the model name is invalid.

        Example:
            >>> self._process_model_name("models/my_model")
            'my_model'
        """
        # Should fail as violently as possible if the model name is invalid.
        if self._is_path(model_path):
            logger.debug(f"Path input detected: {model_path}")
            try:
                result = ModelPath.get_model_name_from_path(model_path)
                if result:
                    logger.debug(f"Model name extracted from path: {result}")
                    return result
                else:
                    raise ValueError(
                        f"Invalid {self.target} name. Please provide a valid {self.target} name that follows the lowercase 'adjective_noun' format."
                    )
            except Exception as e:
                logger.error(f"Error extracting model name from path: {e}")
        else:
            if not self.validate_model_name(model_path):
                raise ValueError(
                    f"Invalid {self.target} name. Please provide a valid {self.target} name that follows the lowercase 'adjective_noun' format."
                )
            logger.debug(f"{self.target.title()} name detected: {model_path}")
            return model_path

    def _handle_global_cache(self) -> None:
        """
        Handles the global cache for the model instance.

        Attempts to retrieve the model instance from the global cache.
        If the instance is not found or cache overwrite is forced, initializes a new instance.

        Raises:
            Exception: If there is an error accessing the global cache.
        """
        try:
            from views_pipeline_core.cache.global_cache import GlobalCache

            cached_instance = GlobalCache[self._instance_hash]
            if cached_instance and not self._force_cache_overwrite:
                logger.debug(
                    f"ModelPath instance {self.model_name} found in GlobalCache. Using cached instance."
                )
                return cached_instance
        except Exception as e:
            logger.error(
                f"Error adding model {self.model_name} to cache: {e}. Initializing new ModelPath instance."
            )

    def _write_to_global_cache(self) -> None:
        """
        Writes the current model instance to the global cache if it doesn't exist.

        Adds the model instance to the global cache using the instance hash as the key.
        """
        from views_pipeline_core.cache.global_cache import GlobalCache

        if GlobalCache[self._instance_hash] is None:
            logger.debug(
                f"Writing {self.target.title}Path object to cache for model {self.model_name}."
            )
            GlobalCache[self._instance_hash] = self
        else:
            if self._force_cache_overwrite:
                logger.debug(
                    f"Overwriting {self.target.title}Path object in cache for model {self.model_name}. (_force_cache_overwrite is set to True)"
                )
                GlobalCache[self._instance_hash] = self

    def _initialize_directories(self) -> None:
        """
        Initializes the necessary directories for the model.

        Creates and sets up various directories required for the model, such as architectures, artifacts, configs, data, etc.
        """
        self.model_dir = self._get_model_dir()
        self.logging = self.model_dir / "logs"
        self.artifacts = self._build_absolute_directory(Path("artifacts"))
        self.configs = self._build_absolute_directory(Path("configs"))
        self.data = self._build_absolute_directory(Path("data"))
        self.data_generated = self._build_absolute_directory(Path("data/generated"))
        self.data_processed = self._build_absolute_directory(Path("data/processed"))
        self.reports = self._build_absolute_directory(Path("reports"))
        self._sys_paths = None    
        self._queryset = None
        # Initialize model-specific directories only if the class is ModelPath
        if self.__class__.__name__ == "ModelPath":
            self._initialize_model_specific_directories()

    def _initialize_model_specific_directories(self) -> None:
        self.data_raw = self._build_absolute_directory(Path("data/raw"))
        self.notebooks = self._build_absolute_directory(Path("notebooks"))

    def _initialize_scripts(self) -> None:
        """
        Initializes the necessary scripts for the model.

        Creates and sets up various scripts required for the model, such as configuration scripts, main script, and other utility scripts.
        """
        self.scripts = [
            self._build_absolute_directory(Path("configs/config_deployment.py")),
            self._build_absolute_directory(Path("configs/config_hyperparameters.py")),
            self._build_absolute_directory(Path("configs/config_meta.py")),
            self._build_absolute_directory(Path("main.py")),
            self._build_absolute_directory(Path("README.md")),
        ]
        # Initialize model-specific directories only if the class is ModelPath
        if self.__class__.__name__ == "ModelPath":
            self._initialize_model_specific_scripts()

    def _initialize_model_specific_scripts(self) -> None:
        """
        Initializes and appends model-specific script paths to the `scripts` attribute.

        The paths are built using the `_build_absolute_directory` method.
        Returns:
            None
        """

        self.queryset_path = self._build_absolute_directory(Path("configs/config_queryset.py"))
        self.scripts += [
            self.queryset_path,
<<<<<<< HEAD
=======
            self._build_absolute_directory(Path("configs/config_queryset.py")),
>>>>>>> 23370cf7
            self._build_absolute_directory(Path("configs/config_sweep.py"))
        ]

    def _is_path(self, path_input: Union[str, Path]) -> bool:
        """
        Determines if the given input is a valid path.

        This method checks if the input is a string or a Path object and verifies if it points to an existing file or directory.

        Args:
            path_input (Union[str, Path]): The input to check.

        Returns:
            bool: True if the input is a valid path, False otherwise.
        """
        try:
            path_input = Path(path_input) if isinstance(path_input, str) else path_input
            return path_input.exists() and len(path_input.parts) > 1
        except Exception as e:
            logger.error(f"Error checking if input is a path: {e}")
            return False

    def get_queryset(self) -> Optional[Dict[str, str]]:
        """
        Returns the queryset for the model if it exists.

        This method checks if the queryset directory exists and attempts to import the queryset module.
        If the queryset module is successfully imported, it calls the `generate` method of the queryset module.

        Returns:
            module or None: The queryset module if it exists, or None otherwise.

        Raises:
            FileNotFoundError: If the common queryset directory does not exist and validation is enabled.
        """
        # if self._validate and not self._check_if_dir_exists(self.queryset_path):
        #     error = f"Common queryset directory {self.common_querysets} does not exist. Please create it first using `make_new_scripts.py` or set validate to `False`."
        #     logger.error(error)
        #     raise FileNotFoundError(error)

        if self._validate and self._check_if_dir_exists(self.queryset_path):
            try:
                spec = importlib.util.spec_from_file_location(
                    self.queryset_path.stem, self.queryset_path
                )
                self._queryset = importlib.util.module_from_spec(spec)
                sys.modules[self.queryset_path.stem] = self._queryset
                spec.loader.exec_module(self._queryset)
            except Exception as e:
                logger.error(f"Error importing queryset: {e}")
                self._queryset = None
            else:
                logger.debug(f"Queryset {self.queryset_path} imported successfully.")
                if hasattr(self._queryset, "generate"):
                    return self._queryset.generate()
                # return self._queryset.generate() if self._queryset else None
                else:
                    logger.warning(
                        f"Queryset {self.queryset_path} does not have a `generate` method. Continuing..."
                    )
        else:
            logger.warning(
                f"Queryset {self.queryset_path} does not exist. Continuing..."
            )
        return None

    def _get_model_dir(self) -> Path:
        """
        Determines the model directory based on validation.

        This method constructs the model directory path and checks if it exists.
        If the directory does not exist and validation is enabled, it raises a FileNotFoundError.

        Returns:
            Path: The model directory path.

        Raises:
            FileNotFoundError: If the model directory does not exist and validation is enabled.
        """
        model_dir = self.models / self.model_name
        if not self._check_if_dir_exists(model_dir) and self._validate:
            error = f"{self.target.title()} directory {model_dir} does not exist. Please create it first using `make_new_model.py` or set validate to `False`."
            logger.error(error)
            raise FileNotFoundError(error)
        return model_dir

    def _check_if_dir_exists(self, directory: Path) -> bool:
        """
        Checks if the directory already exists.
        Args:
            directory (Path): The directory path to check.
        Returns:
            bool: True if the directory exists, False otherwise.
        """
        return directory.exists()

    def _build_absolute_directory(self, directory: Path) -> Path:
        """
        Build an absolute directory path based on the model directory.
        """
        directory = self.model_dir / directory
        if self._validate:
            if not self._check_if_dir_exists(directory=directory):
                logger.warning(f"Directory {directory} does not exist. Continuing...")
                if directory.name.endswith(".py"):
                    return directory.name
                return None
        return directory

    def view_directories(self) -> None:
        """
        Prints a formatted list of the directories and their absolute paths.

        This method iterates through the instance's attributes and prints the name and path of each directory.
        It ignores certain attributes specified in the _ignore_attributes list.
        """
        print("\n{:<20}\t{:<50}".format("Name", "Path"))
        print("=" * 72)
        for attr, value in self.__dict__.items():
            # value = getattr(self, attr)
            if attr not in self._ignore_attributes and isinstance(value, Path):
                print("{:<20}\t{:<50}".format(str(attr), str(value)))

    def view_scripts(self) -> None:
        """
        Prints a formatted list of the scripts and their absolute paths.

        This method iterates through the scripts attribute and prints the name and path of each script.
        If a script path is None, it prints "None" instead of the path.
        """
        print("\n{:<20}\t{:<50}".format("Script", "Path"))
        print("=" * 72)
        for path in self.scripts:
            if isinstance(path, Path):
                print("{:<20}\t{:<50}".format(str(path.name), str(path)))
            else:
                print("{:<20}\t{:<50}".format(str(path), "None"))

    def get_directories(self) -> Dict[str, Optional[str]]:
        """
        Retrieve a dictionary of directory names and their paths.

        Returns:
            dict: A dictionary where keys are directory names and values are their paths.
        """
        # Not in use yet.
        # self._ignore_attributes = [
        #     "model_name",
        #     "model_dir",
        #     "scripts",
        #     "_validate",
        #     "models",
        #     "_sys_paths",
        #     "queryset_path",
        #     "_queryset",
        #     "_ignore_attributes",
        #     "target",
        #     "_force_cache_overwrite",
        #     "initialized",
        #     "_instance_hash"
        #     "use_global_cache"
        # ]
        directories = {}
        relative = False
        for attr, value in self.__dict__.items():

            if str(attr) not in [
                "model_name",
                "root",
                "scripts",
                "_validate",
                "models",
                "templates",
                "_sys_paths",
                "_queryset",
                "queryset_path",
                "_ignore_attributes",
                "target",
                "_force_cache_overwrite",
                "initialized",
                "_instance_hash",
            ] and isinstance(value, Path):
                if not relative:
                    directories[str(attr)] = str(value)
                else:
                    if self.model_name in value.parts:
                        relative_path = value.relative_to(self.model_dir)
                    else:
                        relative_path = value
                    if relative_path == Path("."):
                        continue
                    directories[str(attr)] = str(relative_path)
        return directories

    def get_scripts(self) -> Dict[str, Optional[str]]:
        """
        Returns a dictionary of the scripts and their absolute paths.

        Returns:
            dict: A dictionary containing the scripts and their absolute paths.
        """
        scripts = {}
        relative = False
        for path in self.scripts:
            if isinstance(path, Path):
                if relative:
                    if self.model_dir in path.parents:
                        scripts[str(path.name)] = str(path.relative_to(self.model_dir))
                    else:
                        scripts[str(path.name)] = str(path)
                else:
                    scripts[str(path.name)] = str(path)
            else:
                scripts[str(path)] = None
        return scripts
    

# ============================================================ EnsemblePath ============================================================

class EnsemblePath(ModelPath):
    """
    A class to manage ensemble paths and directories within the ViEWS Pipeline.
    Inherits from ModelPath and sets the target to 'ensemble'.
    """

    _target = "ensemble"

    @classmethod
    def _initialize_class_paths(cls, current_path: Path = None) -> None:
        """Initialize class-level paths for ensemble."""
        super()._initialize_class_paths(current_path=current_path)
        cls._models = cls._root / Path(cls._target + "s")
        # Additional ensemble-specific initialization...

    def __init__(
        self, ensemble_name_or_path: Union[str, Path], validate: bool = True
    ) -> None:
        """
        Initializes an EnsemblePath instance.

        Args:c
            ensemble_name_or_path (str or Path): The ensemble name or path.
            validate (bool, optional): Whether to validate paths and names. Defaults to True.
        """
        super().__init__(ensemble_name_or_path, validate)
        # Additional ensemble-specific initialization...

    def _initialize_directories(self) -> None:
        """
        Initializes the necessary directories for the ensemble.

        Creates and sets up various directories required for the ensemble, such as architectures, artifacts, configs, data, etc.
        """
        # Call the parent class's _initialize_directories method
        super()._initialize_directories()
        # Initialize ensemble-specific directories only if the class is EnsemblePath
        # if self.__class__.__name__ == "EnsemblePath":
        #     self._initialize_ensemble_specific_directories()

    # def _initialize_ensemble_specific_directories(self):
    #     self.reports_figures = self._build_absolute_directory(Path("reports/figures"))
    #     self.reports_papers = self._build_absolute_directory(Path("reports/papers"))
    #     self.reports_plots = self._build_absolute_directory(Path("reports/plots"))
    #     self.reports_slides = self._build_absolute_directory(Path("reports/slides"))
    #     self.reports_timelapse = self._build_absolute_directory(
    #         Path("reports/timelapse")
    #     )

    def _initialize_scripts(self) -> None:
        """
        Initializes the necessary scripts for the ensemble.

        Creates and sets up various scripts required for the ensemble, such as configuration scripts, main script, and other utility scripts.
        """
        super()._initialize_scripts()
        # Initialize ensemble-specific scripts only if the class is EnsemblePath
    #     if self.__class__.__name__ == "EnsemblePath":
    #         self._initialize_ensemble_specific_scripts()

    # def _initialize_ensemble_specific_scripts(self):
    #     """
    #     Initializes the ensemble-specific scripts by appending their absolute paths
    #     to the `self.scripts` list.

    #     The paths are built using the `_build_absolute_directory` method.

    #     Returns:
    #         None
    #     """
    #     self.scripts += [
    #     ]<|MERGE_RESOLUTION|>--- conflicted
+++ resolved
@@ -339,6 +339,7 @@
         self.data_processed = self._build_absolute_directory(Path("data/processed"))
         self.reports = self._build_absolute_directory(Path("reports"))
         self._sys_paths = None    
+        self._sys_paths = None    
         self._queryset = None
         # Initialize model-specific directories only if the class is ModelPath
         if self.__class__.__name__ == "ModelPath":
@@ -377,10 +378,6 @@
         self.queryset_path = self._build_absolute_directory(Path("configs/config_queryset.py"))
         self.scripts += [
             self.queryset_path,
-<<<<<<< HEAD
-=======
-            self._build_absolute_directory(Path("configs/config_queryset.py")),
->>>>>>> 23370cf7
             self._build_absolute_directory(Path("configs/config_sweep.py"))
         ]
 
