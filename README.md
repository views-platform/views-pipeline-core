
![GitHub Issues or Pull Requests](https://img.shields.io/github/issues/views-platform/views-pipeline-core)

<div style="width: 100%; max-width: 1500px; height: 400px; overflow: hidden; position: relative;">
  <img src="https://pbs.twimg.com/profile_banners/1237000633896652800/1717069203/1500x500" alt="VIEWS Twitter Header" style="position: absolute; top: -50px; width: 100%; height: auto;">
</div>

# Welcome to view-pipeline-core repository! 

The **views-pipeline-core** contains all the necesary components for execution of the VIEWS pipeline. It is a modular and scalable pipeline that handles data ingestion, preprocessing, model and ensemble training, evaluation, and experiment tracking. In this README reference document you will find of the information about the views-pipeline-core – from the design rationale to all of the individual components in the structure.

## Table of Contents

<!-- toc -->

- [Design Objectives](#design-objectives)
- [CLI](#cli)
- [Configs](#configs)
  - [Drift Detection](#drift-detection)
  - [Logging](#logging)
  - [Pipeline](#pipeline)
- [DataLoader](#dataloader)
- [Managers](#managers)
  - [ModelPathManager](#modelpathmanager)
  - [EnsemblePathManager](#ensemblepathmanager)
  - [ModelManager](#modelmanager)
  - [EnsembleManager](#ensemblemanager)
  - [PackageManager](#packagemanager)
- [Utils for Weights & Biases](#utils-for-weights--biases)

<!-- tocstop -->

---

## Design Objectives

The development of the VIEWS pipeline is driven by several core objectives. 

- **Modularity** – The pipeline is divided into distinct modules, each with a specific task. This makes the codebase more maintainable and extensible.  
- **Reusability** – By separating concerns into different directories and scripts, components can be reused across multiple projects or pipeline stages.  
- **Scalability** – The modular design enables easy scaling. New features or components can be added while maintaining existing functionality.  
- **Maintainability** – The codebase is easier to understand and maintain when concerns are clearly separated and components have well-defined interfaces.  
- **Experiment Tracking** – By integrating with Weights and Biases, experiments are tracked and logged, making them more reproducible and easier to analyze.  
- **Testing** – Automated tests ensure the pipeline's accuracy and reliability over time, making it easier to identify and resolve issues.

---
## views-pipeline-core Contents:
## CLI

The `cli/utils.py` file automates command-line argument parsing and validation. It ensures that the user enters valid and compatible arguments when running various commands in the pipeline. This helps to prevent errors and ensures that the pipeline performs as expected.

### CLI: Key Functions

1. **Argument Validation:** These checks ensure that the user does not provide incompatible or missing arguments when interacting with the pipeline that could cause errors during execution. This also allows for more intuitive and straightforward pipeline execution.
2. **Error Handling** – Provides error messages and instructions to assist users in providing correct arguments. Attempting to use the --ensemble flag with the --sweep flag results in an error message and program exit. Instructions following the error message ensure that users can navigate through the pipeline in a simple and easily understandable manner.
3. **Guidance for Correct Usage** – Error messages provide suggestions for resolving the issue. In addition to the detailed error messages, the offered suggestions help users understand how to use the command-line interface correctly and ensures that the pipeline runs smoothly.

---

## Configs

### Drift Detection

Relying on large amounts of data for our forecasts, it is crucial to monitor any possible anomalies which may occur in the input data for our models, also known as **data drift**. Data drift is defined as changes in the statistical properties of data that occur over time and can have an impact on machine learning model performance. Thus, detecting and addressing data drift is critical to maintaining model accuracy and reliability. In the VIEWS pipeline, the `drift_detection.py` file includes a dictionary (drift_detection_partition_dict) that sets thresholds and parameters for detecting data drift.


### Logging

As a logging system plays a central role in monitoring and efficiency in the execution of the VIEWS pipeline, we have carefully considered all aspects, such as what elements are logged, where these logs are stored or the amount of detail the logs entail. These specific aspects can be easily configured by changing the `logging.yaml` file which directly configures the pipeline's logging system.

### Pipeline

The overall setting and properties of the pipeline are centralized in the `PipelineConfig` class, which can be found in the `pipeline.py` file.  This class contains methods for accessing and modifying global settings, which ensures consistency and ease of maintenance.

---

## DataLoader

To be able to handle and manage all the input data, the VIEWS pipeline relies on the `ViewsDataLoader` class. This class contains methods and functionality for managing the data operations in the pipeline. This includes retrieving data, validating data partitions, managing drift detection settings, and ensuring data consistency. The `ViewsDataLoader` class can be found in the `dataloaders.py` file. As its main focus is on the core component of data, it is necesary for the `ViewsDataLoader` to be able to seamlessly interact with other pipeline components. 

### How DataLoader Fits Into The Pipeline

1. **Data Ingestion and Preprocessing** – The `ViewsDataLoader` class collects and loads data from [viewser](https://github.com/prio-data/viewser) as a [pandas dataframe](https://pandas.pydata.org/docs/index.html). By providing methods for validating data partitions and handling drift detection configurations, the `ViewsDataLoader` class ensures data consistency and quality.
2. **Integration** – The `ViewsDataLoader` class works with other pipeline components, including [`ModelPathManager`](#modelpathmanager) in order to manage model paths, as well as drift detection through configurations for monitoring data drift. This integration ensures that data operations are connected to other pipeline components, such as model training and evaluation, allowing for smooth execution.  
3. **Logging and Debugging** – The class additionally utilizes logging to track data operations and gain insight into the loading process. This is useful for debugging and tracking the pipeline's performance.
4. **Maintaining Consistency and Quality** – The `ViewsDataLoader` class ensures accurate data loading, validation, and processing. As such, it is crucial for ensuring and increasing the model reliability and validity.

---

## Managers

The VIEWS pipeline includes several management classs in order for the pipeline execution to be as automated as possible, while aslo maintaining and ensuring consistency and accuracy in the forecasting processes. The pipeline management classes include `ModelPathManager`, `EnsamblePathManager`, `ModelManager`, and `PackageManager`.

### ModelPathManager

The `ModelPathManager` class manages the paths and the directories associated with the VIEWS models.

1. **Initialization and Directory Management** – The `ModelPathManager` class manages the paths and directories associated with a model. It creates various directories for the model, including configurations, data, artifacts, and scripts.  
2. **Script Management** – The class also defines methods for initializing and managing script paths required by the model. This includes configuration scripts, main scripts, querysets and various utility scripts. 
3. **Artifact Management** – The class provides methods for managing model artifacts, including retrieving the latest path and handling artifact files.  

### EnsemblePathManager

Similarly to the `ModelPathManager`, the  `EnsamblePathManager` class manages the paths and directories associated with the VIEWS ensemble models. The class entails the same functionality as the `ModelPathManager`, adapted to the VIEWS ensambles. 

1. **Initialization and Directory Management** – The `EnsamblePathManager` class manages and validates and tracks various
directories for the ensemble, including configurations, data, artifacts, and scripts.   
2. **Script Management** – The class also defines methods for initializing and managing script paths required by the ensamble. This includes configuration scripts, main scripts, querysets and various utility scripts. 
3. **Artifact Management** – The class provides methods for managing ensamble artifacts, including retrieving the latest path and handling artifact files. 

### ModelManager

Consistency is crucial when developing our forecasting models. In order to monitor and manage the processes, the `model.py` file in the managers directory is crucial for views-pipeline-core. This file defines the `ModelManager` class, which follows and manages the lifecycle of machine learning models, including core aspects such as configuration, training, evaluation, and producing forecasts. The `ModelManager` class ensures that these processes are consistent, as well as that our end-users smoothly navigate through the VIEWS pipeline.

1. **Initialization** - The `ModelManager` class is initialized with a `ModelPathManager` instance and optional Weights&Biases  notifications flag. It allows for configurationg of various attributes related to model and data loading.
2. **Configuration Loading** - Additionally, the class also offers methods for loading model-specific configurations, including deployment, hyperparameters, metadata, and sweeps.
3. **Model Lifecycle Management** - The `ModelManager` class oversees the entire lifecycle of a machine learning model, including training, evaluation, and forecasting. The class ensures that these processes are followed through with consistency and accuracy.

### How ModelManager Fits Into The Pipeline

1. **Model Lifecycle Management** - The main task of the `ModelManager` class is to manage the entire lifecycle of machine learning models, including configuration loading, training, evaluation, and forecasting. The `ModelManager` ensures that models are managed consistently and efficiently across the entire pipeline. Additipnally, this removes any risk of faulty modelling procedures. 
2. **Integration with Other Components** - Apart from managing the models themselves, the `ModelManager` class works with other pipeline components, including `ModelPathManager` which directly deals with paths, as well as the `ViewsDataLoader` for any data related tasks. This integration allows for, and ensures that the models are trained and evaluated with the proper parameters and data.
3. **Configuration Management** -  The `ModelManager` class  also deals with any model configurations such as loading deployment, hyperparameters, metadata, and sweep configurations to ensure proper model setup. This is crucial in keeping the pipeline reproducible.
4. **Logging and Debugging** - The class is also relies on logging in order to be able to track training, evaluation, and
forecasting progress, while providing insights for potential debugging and allowing for monitoring the pipeline behavior.


### EnsembleManager

The views-pipeline-core relies extensively on the `EnsambleManager` class, which can be found in the `ensamble.py` file located in the managers directory. Mirroring the functionality of the `ModelManager` class, the `EnsambleManager` is tasked with managing the lifecycles of all model ensemble models, including configuration loading, training, evaluation, and forecasting.

1. **Initialization** - The `EnsambleManager` class is initialized with a `EnsamblePathManager` instance and optional Weights&Biases  notifications flag. It allows for configurationg of various attributes related to ensamble and data loading.
2. **Configuration Loading** - Additionally, the class also offers methods for loading ensamble-specific configurations, including deployment, hyperparameters, metadata, and sweeps.
3. **Model Lifecycle Management** - The `EnsambleManager` class oversees the entire lifecycle of a machine learning ensamble, including training, evaluation, and forecasting. The class ensures that these processes are followed through with consistency and accuracy.

### How ModelManager Fits Into The Pipeline

1. **Model Lifecycle Management** - The main task of the `EnsambleManager` class is to manage the entire lifecycle of machine learning ensambles, including configuration loading, training, evaluation, and forecasting. The `EnsambleManager` ensures that model ensambles are managed consistently and efficiently across the entire pipeline. Additipnally, this removes any risk of faulty modelling procedures. 
2. **Integration with Other Components** - Apart from managing the models themselves, the `EnsambleManager` class works with other pipeline components, including `EnsamblePathManager` which directly deals with paths, as well as the `ViewsDataLoader` for any data related tasks. This integration allows for, and ensures that the models are trained and evaluated with the proper parameters and data.
3. **Configuration Management** -  The `EnsambleManager` class  also deals with any model ensamble configurations such as loading deployment, hyperparameters, metadata, and sweep configurations to ensure proper ensamble setup. This is crucial in keeping the pipeline reproducible.
4. **Logging and Debugging** - The class is also relies on logging in order to be able to track training, evaluation, and
forecasting progress, while providing insights for potential debugging and allowing for monitoring the pipeline behavior.

### PackageManager

In addition to `ModelManager` and `EnsambleManager`, views-pipeline-core also includes a `PackageManager`. The `PackageManager` is located in the `package.py` file, and includes methods and functionalities for handling the [Python Poetry](https://python-poetry.org/) packages. This includes everything from creating new packages, validating existing ones, adding dependencies, to getting the most recent release versions from GitHub.

### How PackageManager Fits Into The Pipeline

1. **Package Management** - The `PackageManager`class manages the lifecycle of Python Poetry packages in the pipeline. This includes creating new VIEWS packages, validating existing ones, and managing dependencies. This ensures that all of the packages belonging to the pipeline are properly organized and always up to date.
2. **Dependency Management** - The `PackageManager` class provides methods to add dependencies, as well as retrieve the latest release versions from GitHub. This directly ensures the pipeline relies on the most recent and compatible versions of its dependencies, which is critical for keeping the pipeline stable and functional.
3. **Integration with Other Components** -  The `PackageManager` class works with other pipeline components, including the `ModelPathManager`, in order to manage paths and directories. This integration allows for all the package management processes to be seamlessly connected to the rest of the VIEWS pipeline.
4. **Logging and Debugging** - Similarly to other views-pipeline-core classses,`PackageManager` also relies on logging to track the progress of package management tasks, providing insights for debugging and monitoring, as well as preventing any discrepancies. 

---

## Utils for Weights & Biases

Being able to track model performance is of utmost priority in the VIEWS pipeline. For this reason, the VIEWS pipeline is integrated with the [Weights&Biases(W&B)](https://wandb.ai/site/) platform. This allows us to track the evaluation metrics of all models and ensambles. The `utils.py` file contains utility functions for monitoring all evaluation metrics on W&B. The available functions assist in organizing and updating log dictionaries with evaluation metrics, which are critical for tracking and understanding model performance over time and across datasets.

### How Utils Fit Into The Pipeline

### Key Functions

1. **Experiment Tracking** – The utility functionsc located in the `utils.py` file are essential for integration with W&B, which tracks experimental models and processes in the pipeline. By logging evaluation metrics in W&B, the pipeline allows for monitoring model performance across multiple experiments, in turn simplifying comparisons between results and identifying the top-performing models or ensambles.
2. **Model Evaluation** – These functions organize and update log dictionaries with all of the evaluation metrics. By recording and organizing all of the logs, we ensure that the evaluation metrics are recorded in a structured manner, making the interpretation and analysis of the results easier, as well as more straightforward.
3. **Performance Monitoring** - In addition to offering logging model performance metrics, the VIEWS pipeline also generates log dictionaries for both month- and time-series-wise evaluation metrics to allow for tracking model performance over time and across
datasets. This directly aids in identifying trends, patterns, and potential issues with the models, allowing for timely and effective interventions and improvements.
4. **Integration with Other Components** – Utility functions in `utils.py` cn also be utilized by different pipeline components, such as model managers and evaluation scripts, in order to log evaluation metrics in W&B. Including this integration ensures that evaluation metrics are consistently logged and tracked across the pipeline.

---

## Templates

As a way of ensuring compatibility throughout the future developments of the VIEWS pipeline, the views-pipeline-core also includes several predefined templates which can be used to generate configuration files, documentation, and other necessary scripts for package, ensemble and model building. These templates allow for freedom in creating new models or ensambles, while also helping to maintain consistency and standardization across the pipeline while following VIEWS formats and design principles.

---

## Funding and Partners 

<<<<<<< HEAD
<div style="width: 100%; max-width: 1500px; height: 400px; overflow: hidden; position: relative; margin-top: 50px;">
  <img src="image.png" alt="Funder logos" style="position: absolute; top: -50px; width: 100%; height: auto;">
</div>
=======
- **Department of Peace and Conflict Research at the University of Uppsala:**
  The [Department of Peace and Conflict Research at the University of Uppsala](https://www.uu.se/en/department/peace-and-conflict-research) is a leading academic institution in the study of conflict resolution, peacebuilding, and security. The department is renowned for its research and education programs aimed at fostering a deeper understanding of conflict dynamics and peace processes. This department also hosts the [Uppsala Conflict Data Program (UCDP)](https://ucdp.uu.se/), a central data source for the VIEWS project. About half of the VIEWS core team is currently located at the University of Uppsala.

## Acknowledgements  

<p align="center">
  <img src="https://raw.githubusercontent.com/views-platform/docs/main/images/views_funders.png" alt="Views Funders" width="80%">
</p>

Special thanks to the **VIEWS MD&D Team** for their collaboration and support.  
>>>>>>> 77a7bb16
<|MERGE_RESOLUTION|>--- conflicted
+++ resolved
@@ -175,22 +175,10 @@
 As a way of ensuring compatibility throughout the future developments of the VIEWS pipeline, the views-pipeline-core also includes several predefined templates which can be used to generate configuration files, documentation, and other necessary scripts for package, ensemble and model building. These templates allow for freedom in creating new models or ensambles, while also helping to maintain consistency and standardization across the pipeline while following VIEWS formats and design principles.
 
 ---
-
-## Funding and Partners 
-
-<<<<<<< HEAD
-<div style="width: 100%; max-width: 1500px; height: 400px; overflow: hidden; position: relative; margin-top: 50px;">
-  <img src="image.png" alt="Funder logos" style="position: absolute; top: -50px; width: 100%; height: auto;">
-</div>
-=======
-- **Department of Peace and Conflict Research at the University of Uppsala:**
-  The [Department of Peace and Conflict Research at the University of Uppsala](https://www.uu.se/en/department/peace-and-conflict-research) is a leading academic institution in the study of conflict resolution, peacebuilding, and security. The department is renowned for its research and education programs aimed at fostering a deeper understanding of conflict dynamics and peace processes. This department also hosts the [Uppsala Conflict Data Program (UCDP)](https://ucdp.uu.se/), a central data source for the VIEWS project. About half of the VIEWS core team is currently located at the University of Uppsala.
-
 ## Acknowledgements  
 
 <p align="center">
   <img src="https://raw.githubusercontent.com/views-platform/docs/main/images/views_funders.png" alt="Views Funders" width="80%">
 </p>
 
-Special thanks to the **VIEWS MD&D Team** for their collaboration and support.  
->>>>>>> 77a7bb16
+Special thanks to the **VIEWS MD&D Team** for their collaboration and support.  