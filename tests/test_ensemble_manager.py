import pytest
import unittest
import pickle
<<<<<<< HEAD
from unittest.mock import patch, MagicMock, ANY, PropertyMock
from views_pipeline_core.managers.ensemble_manager import EnsembleManager
import pandas as pd
=======
from unittest.mock import patch, MagicMock, ANY, PropertyMock, mock_open, call
from views_pipeline_core.managers.ensemble import EnsembleManager
from views_pipeline_core.managers.model import ModelPathManager, ModelManager
import pandas as pd
import wandb
>>>>>>> 38a7ccbc
import subprocess

class MockArgs:
    def __init__(self, train, evaluate, forecast, saved, run_type, eval_type):
        self.train = train
        self.evaluate = evaluate
        self.forecast = forecast
        self.saved = saved
        self.run_type = run_type
        self.eval_type = eval_type

@pytest.fixture
def mock_model_path():
    mock_path = MagicMock()
    mock_path.model_dir = "/path/to/models/test_model"
    return mock_path











@pytest.mark.parametrize(
    "args, expected_command, expected_methods_called",
    [
        (
            MockArgs(
                train=True,  # Simulate training
                evaluate=False,  # Simulate no evaluation
                forecast=False,  # Simulate no forecasting
                saved=False,  # Simulate using used_saved data
                run_type="test",  # Example run type
                eval_type="standard"  # Example eval type
            ),
            [
                "/path/to/models/test_model/run.sh",
                "--run_type", "test",
                "--train",
                "--eval_type", "standard"
            ],
            {"train": 1, "evaluate": 0, "forecast": 0}
        ),
        (
            MockArgs(
                train=False,  # Simulate no training
                evaluate=True,  # Simulate evaluation
                forecast=True,  # Simulate forecasting
                saved=False,  # Simulate not using used_saved data
                run_type="forecast",  # Example run type
                eval_type="detailed"  # Example eval type
            ),
            [
                "/path/to/models/test_model/run.sh",
                "--run_type", "forecast",
                "--evaluate",
                "--forecast",
                "--eval_type", "detailed"
            ],
            {"train": 0, "evaluate": 1, "forecast": 1}
        ),
        (
            MockArgs(
                train=False,  # Simulate no training
                evaluate=False,  # Simulate no evaluation
                forecast=True,  # Simulate forecasting
                saved=True,  # Simulate using saved data
                run_type="calibration",  # Example run type
                eval_type="minimal"  # Example eval type
            ),
            [
                "/path/to/models/test_model/run.sh",
                "--run_type", "calibration",
                "--forecast",
                "--saved",
                "--eval_type", "minimal"
            ],
            {"train": 0, "evaluate": 0, "forecast": 1}
        )
    ]
)
class TestParametrized():


    @pytest.fixture
    def mock_config(self, args):
        with patch("views_pipeline_core.managers.model.ModelManager._update_single_config") as mock_update_single_config:
            print(mock_update_single_config(args))
            return {
            "name": "test_model",
            "parameter1": "value1"
        }

    
    @pytest.fixture
    def mock_ensemble_manager(self, mock_model_path, args):
        with patch.object(ModelManager, '_ModelManager__load_config'), \
            patch("views_pipeline_core.managers.package.PackageManager"):

            manager = EnsembleManager(ensemble_path=mock_model_path, use_prediction_store=False)
            #manager.config = mock_update_single_config(args)
            manager._project = "test_project"
            manager._eval_type = args.eval_type
        return manager
    







    def test_get_shell_command(self, mock_model_path, args, expected_command, expected_methods_called): # all arguments are necessary
        """
        Test the _get_shell_command method with various input combinations to ensure it generates the correct shell command.
        """
        # Directly use mock_args since it's already a SimpleNamespace object
        command = EnsembleManager._get_shell_command(
            mock_model_path, 
            args.run_type, 
            args.train, 
            args.evaluate, 
            args.forecast, 
            args.saved, 
            args.eval_type
        )
        assert command == expected_command







    
    

    
    def test_execute_single_run(
        self,
        mock_ensemble_manager,
        args,
        expected_command, # it is necessary to be here
        expected_methods_called # it is necessary to be here
    ):
        with patch("views_pipeline_core.managers.ensemble.logger") as mock_logger, \
            patch("views_pipeline_core.managers.package.PackageManager"), \
            patch('views_pipeline_core.managers.ensemble.EnsembleManager._execute_model_tasks') as mock_execute_model_tasks, \
            patch('views_pipeline_core.managers.model.ModelManager._update_single_config'), \
            patch('views_pipeline_core.managers.ensemble.ensemble_model_check') as mock_ensemble_model_check:
        
            # Creating EnsembleManager object with the necessary configs
            manager = mock_ensemble_manager

            # Testing the function in the Try block
            manager.execute_single_run(args)

            # Asserting the attributes
            assert manager._project == f"{manager.config['name']}_{args.run_type}"
            assert manager._eval_type == args.eval_type

            # Asserting that ensemble_model_check was called appropriately 
            if not args.train:
                mock_ensemble_model_check.assert_called_once_with(manager.config)
            else:
                mock_ensemble_model_check.assert_not_called()

            # Asserting that _execute_model_tasks was called appropriately 
            mock_execute_model_tasks.assert_called_once_with(
                config=manager.config, 
                train=args.train, 
                eval=args.evaluate, 
                forecast=args.forecast, 
                use_saved=args.saved
            )
        
            # Testing the function in the Except block
            mock_execute_model_tasks.side_effect = Exception("Test exception")
            manager = mock_ensemble_manager
            
            # Bypassing exit when exception is raised
            with pytest.raises(Exception) as exc_info:
                manager.execute_single_run(args)
            assert str(exc_info.value) == "Test exception"

            # Asserting that the error message was called appropriately
            mock_logger.error.assert_any_call(f"Error during single run execution: {mock_execute_model_tasks.side_effect}", exc_info=True)
            







    def test_execute_model_tasks(
        self,
        mock_config,
        mock_model_path,
        mock_ensemble_manager,
        args,
        expected_command, # it is necessary to be here
        expected_methods_called # it is necessary to be here
    ):
        
        with patch("wandb.init"), \
            patch("wandb.AlertLevel") as mock_alert_level, \
            patch("views_pipeline_core.managers.ensemble.add_wandb_metrics") as mock_add_wandb_metrics, \
            patch("wandb.config") as mock_config, \
            patch("views_pipeline_core.managers.ensemble.EnsembleManager._wandb_alert") as mock_wandb_alert, \
            patch("views_pipeline_core.managers.package.PackageManager"), \
            patch("views_pipeline_core.managers.ensemble.logger") as mock_logger, \
            patch("views_pipeline_core.managers.ensemble.EnsembleManager._train_ensemble") as mock_train_ensemble, \
            patch("views_pipeline_core.managers.ensemble.EnsembleManager._evaluate_ensemble") as mock_evaluate_ensemble, \
            patch("views_pipeline_core.managers.ensemble.EnsembleManager._forecast_ensemble") as mock_forecast_ensemble, \
            patch("views_pipeline_core.managers.ensemble.EnsembleManager._handle_log_creation") as mock_handle_log_creation, \
            patch("views_pipeline_core.managers.ensemble.EnsembleManager._evaluate_prediction_dataframe") as mock_evaluate_prediction_dataframe, \
            patch("views_pipeline_core.managers.ensemble.EnsembleManager._save_predictions") as mock_save_predictions, \
            patch("traceback.format_exc") as mock_format_exc:            

            manager = mock_ensemble_manager
          
            print(args.train, args.evaluate, args.forecast)
            
            manager._execute_model_tasks(
                config=mock_config,
                train=args.train,
                eval=args.evaluate,
                forecast=args.forecast,
                use_saved=args.saved
            )
       
            mock_add_wandb_metrics.assert_called_once

            if args.train:
                mock_logger.info.assert_any_call(f"Training model {manager.config['name']}...")
                mock_train_ensemble.assert_called_once_with(args.saved)
                mock_wandb_alert.assert_has_calls([
                    call(title="Running Ensemble", text=f"Ensemble Name: {str(manager.config['name'])}\nConstituent Models: {str(manager.config['models'])}", level=mock_alert_level.INFO,),
                    call(title=f"Training for {manager._model_path.target} {manager.config['name']} completed successfully.", text=f"", level=mock_alert_level.INFO,),
                ], any_order=False)


            if args.evaluate:
                mock_logger.info.assert_any_call(f"Evaluating model {manager.config['name']}...")
                mock_evaluate_ensemble.assert_called_once_with(manager._eval_type)
                mock_handle_log_creation.assert_called_once

                mock_evaluate_prediction_dataframe.assert_called_once_with(manager._evaluate_ensemble(manager._eval_type), ensemble=True)

            if args.forecast:
                mock_logger.info.assert_any_call(f"Forecasting model {manager.config['name']}...")
                mock_forecast_ensemble.assert_called_once
                mock_wandb_alert.assert_has_calls([
                    call(title="Running Ensemble", text=f"Ensemble Name: {str(manager.config['name'])}\nConstituent Models: {str(manager.config['models'])}", level=mock_alert_level.INFO,),
                    call(title=f"Forecasting for ensemble {manager.config['name']} completed successfully.", level=mock_alert_level.INFO,),
                ], any_order=False)
                mock_handle_log_creation.assert_called_once
                mock_save_predictions.assert_called_once_with(manager._forecast_ensemble(), manager._model_path.data_generated)

            minutes = 5.222956339518229e-05 # random number
            mock_logger.info.assert_any_call(f"Done. Runtime: {minutes:.3f} minutes.\n")

            # reset mock
            mock_add_wandb_metrics.reset_mock()
            mock_logger.reset_mock()
            mock_train_ensemble.reset_mock()
            mock_evaluate_ensemble.reset_mock()
            mock_forecast_ensemble.reset_mock()
            mock_handle_log_creation.reset_mock()
            mock_evaluate_prediction_dataframe
            mock_save_predictions.reset_mock()
            mock_wandb_alert.reset_mock()




            mock_train_ensemble.side_effect = Exception("Train ensemble failed")
            mock_evaluate_ensemble.side_effect = Exception("Evaluate ensemble failed")
            mock_forecast_ensemble.side_effect = Exception("Forecast ensemble failed")

            manager = mock_ensemble_manager
            
            with pytest.raises(Exception) as exc_info:
                manager._execute_model_tasks(
                    config=mock_config,
                    train=args.train,
                    eval=args.evaluate,
                    forecast=args.forecast,
                    use_saved=args.saved
                )
            assert str(exc_info.value) in ["Train ensemble failed", "Evaluate ensemble failed", "Forecast ensemble failed"]
            

            if args.train:
                mock_logger.error.assert_has_calls([
                    call(f"{manager._model_path.target.title()} training model: {mock_train_ensemble.side_effect}", exc_info=True),
                    call(f"Error during model tasks execution: {mock_train_ensemble.side_effect}", exc_info=True)
                ])
                mock_wandb_alert.assert_has_calls([
                    call(title="Running Ensemble", text=f"Ensemble Name: {str(manager.config['name'])}\nConstituent Models: {str(manager.config['models'])}", level=mock_alert_level.INFO,),
                    call(title=f"{manager._model_path.target.title()} Training Error", text=f"An error occurred during training of {manager._model_path.target} {manager.config['name']}: {mock_format_exc()}", level=mock_alert_level.ERROR,),
                    call(title=f"{manager._model_path.target.title()} Task Execution Error", text=f"An error occurred during the execution of {manager._model_path.target} tasks for {manager.config['name']}: {mock_train_ensemble.side_effect}", level=mock_alert_level.ERROR,)
                ])

            elif args.evaluate: # elif, since we can use the flags together
                mock_logger.error.assert_has_calls([
                    call(f"Error evaluating model: {mock_evaluate_ensemble.side_effect}", exc_info=True),
                    call(f"Error during model tasks execution: {mock_evaluate_ensemble.side_effect}", exc_info=True)
                ])
                mock_wandb_alert.assert_has_calls([
                    call(title="Running Ensemble", text=f"Ensemble Name: {str(manager.config['name'])}\nConstituent Models: {str(manager.config['models'])}", level=mock_alert_level.INFO,),
                    call(title=f"{manager._model_path.target.title()} Evaluation Error", text=f"An error occurred during evaluation of {manager._model_path.target} {manager.config['name']}: {mock_format_exc()}", level=mock_alert_level.ERROR,),
                    call(title=f"{manager._model_path.target.title()} Task Execution Error", text=f"An error occurred during the execution of {manager._model_path.target} tasks for {manager.config['name']}: {mock_evaluate_ensemble.side_effect}", level=mock_alert_level.ERROR,)
                ])

            elif args.forecast:
                mock_logger.error.assert_has_calls([
                    call(f"Error forecasting {manager._model_path.target}: {mock_forecast_ensemble.side_effect}", exc_info=True),
                    call(f"Error during model tasks execution: {mock_forecast_ensemble.side_effect}", exc_info=True)
                ])
                mock_wandb_alert.assert_has_calls([
                    call(title="Running Ensemble", text=f"Ensemble Name: {str(manager.config['name'])}\nConstituent Models: {str(manager.config['models'])}", level=mock_alert_level.INFO,),
                    call(title="Model Forecasting Error", text=f"An error occurred during forecasting of {manager._model_path.target} {manager.config['name']}: {mock_format_exc()}", level=mock_alert_level.ERROR,),
                    call(title=f"{manager._model_path.target.title()} Task Execution Error", text=f"An error occurred during the execution of {manager._model_path.target} tasks for {manager.config['name']}: {mock_forecast_ensemble.side_effect}", level=mock_alert_level.ERROR,)
                ], any_order=True)

                #TODO: assert call counts
                
                





<<<<<<< HEAD
    def test_train_ensemble(self, mock_model_path, mock_ensemble_manager, args, 
        expected_command,
        expected_methods_called):
        # Create a mock for the ensemble manager
        with patch("views_pipeline_core.managers.ensemble_manager.EnsembleManager._train_model_artifact") as mock_train_model_artifact:
            manager = EnsembleManager(ensemble_path=mock_model_path)
            
            manager.config = {
                "run_type": "test_run",
                "models": ["/path/to/models/test_model1", "/path/to/models/test_model2"]
            }
            
            manager._train_ensemble(args.use_saved)
=======
   

#     def test_train_ensemble(self, mock_model_path, mock_ensemble_manager, args, 
#         expected_command,
#         expected_methods_called):
#         # Create a mock for the ensemble manager
#         with patch("views_pipeline_core.managers.ensemble.EnsembleManager._train_model_artifact") as mock_train_model_artifact:
#             manager = EnsembleManager(ensemble_path=mock_model_path)
            
#             manager.config = {
#                 "run_type": "test_run",
#                 "models": ["/path/to/models/test_model1", "/path/to/models/test_model2"]
#             }
            
#             manager._train_ensemble(args.use_saved)
>>>>>>> 38a7ccbc

#             print("Call count:", mock_train_model_artifact.call_count)
#             # Check that _train_model_artifact was called the expected number of times
#             assert mock_train_model_artifact.call_count == len(manager.config["models"])

#             # If there were models, assert that it was called with the expected parameters
            
#             for model_name in manager.config["models"]:
#                     mock_train_model_artifact.assert_any_call(model_name, "test_run", args.use_saved)



<<<<<<< HEAD
    def test_evaluate_ensemble(self, mock_model_path, args, 
        expected_command,
        expected_methods_called):
        with patch("views_pipeline_core.managers.ensemble_manager.EnsembleManager._evaluate_model_artifact") as mock_evaluate_model_artifact, \
         patch("views_pipeline_core.managers.ensemble_manager.EnsembleManager._get_aggregated_df") as mock_get_aggregated_df, \
         patch("views_pipeline_core.managers.ensemble_manager.EnsembleManager._save_predictions") as mock_save_predictions, \
         patch("views_pipeline_core.files.utils.create_log_file") as mock_create_log_file, \
         patch("views_pipeline_core.files.utils.create_specific_log_file") as mock_create_specific_log_file, \
         patch("views_pipeline_core.files.utils.read_log_file") as mock_read_log_file, \
         patch("views_pipeline_core.managers.model_manager.ModelPath") as mock_model_path_class, \
         patch("views_pipeline_core.managers.path_manager.ModelPath._get_model_dir") as mock_get_model_dir, \
         patch("views_pipeline_core.managers.path_manager.ModelPath._build_absolute_directory") as mock_build_absolute_directory:
        
             
            mock_model_path_instance = mock_model_path_class.return_value
            
            mock_model_path_instance._initialize_directories()
         

            mock_evaluate_model_artifact.side_effect = [
                [{"prediction": 1}, {"prediction": 2}],
                [{"prediction": 3}, {"prediction": 4}]
            ]
            mock_get_aggregated_df.side_effect = [
                {"ensemble_prediction": 1.5},
                {"ensemble_prediction": 3.0}
            ]
            
            mock_read_log_file.return_value = {
                "Deployment Status": "test_status",
                "Single Model Timestamp": "20241209_123456",
                "Data Generation Timestamp": "20241209_123000",
                "Data Fetch Timestamp": "20241209_120000",
            }
            
            manager = EnsembleManager(ensemble_path=mock_model_path_instance)
            manager.config = {
                "run_type": "test_run",
                "models": ["test_model", "test_model"],
                "name": "test_ensemble",
                "deployment_status": "test_status",
                "aggregation": "mean",
            }

            manager._evaluate_ensemble(args.eval_type)

            assert mock_evaluate_model_artifact.call_count == len(manager.config["models"])
            mock_get_aggregated_df.assert_called()
            mock_save_predictions.assert_called()
            mock_read_log_file.assert_called()
            mock_create_specific_log_file.assert_called()
            

            # This is just not working:
            # mock_create_log_file.assert_called_once_with(  
            #     Path("/mock/path/generated"), 
            #     manager.config, 
            #     ANY,  # Timestamp
            #     ANY,  # Timestamp
            #     ANY,  # Data fetch timestamp
            #     model_type="ensemble", 
            #     models=manager.config["models"]
            # )




    def test_forecast_ensemble(self, mock_model_path, args, 
        expected_command,
        expected_methods_called):
        # Mock all required methods and classes
        with patch("views_pipeline_core.managers.ensemble_manager.EnsembleManager._forecast_model_artifact") as mock_forecast_model_artifact, \
            patch("views_pipeline_core.managers.ensemble_manager.EnsembleManager._get_aggregated_df") as mock_get_aggregated_df, \
            patch("views_pipeline_core.managers.ensemble_manager.EnsembleManager._save_predictions") as mock_save_predictions, \
            patch("views_pipeline_core.files.utils.create_log_file") as mock_create_log_file, \
            patch("views_pipeline_core.files.utils.create_specific_log_file") as mock_create_specific_log_file, \
            patch("views_pipeline_core.files.utils.read_log_file") as mock_read_log_file, \
            patch("views_pipeline_core.managers.model_manager.ModelPath") as mock_model_path_class, \
            patch("views_pipeline_core.managers.path_manager.ModelPath._get_model_dir") as mock_get_model_dir, \
            patch("views_pipeline_core.managers.path_manager.ModelPath._build_absolute_directory") as mock_build_absolute_directory:

            mock_model_path_instance = mock_model_path.return_value
            mock_model_path_instance._initialize_directories()

            mock_forecast_model_artifact.side_effect = [
                {"model_name": "test_model", "prediction": 1},
                {"model_name": "test_model", "prediction": 2}
            ]
            
            mock_get_aggregated_df.return_value = {"ensemble_prediction": 1.5}

            mock_read_log_file.return_value = {
                "Deployment Status": "test_status",
                "Single Model Timestamp": "20241209_123456",
                "Data Generation Timestamp": "20241209_123000",
                "Data Fetch Timestamp": "20241209_120000",
            }
            
            mock_create_specific_log_file.return_value = {
                "Model Type": "Single",
                "Model Name": "test_model",
                "Model Timestamp": "20241209_123456",
                "Data Generation Timestamp": "20241209_123000",
                "Data Fetch Timestamp": "20241209_120000",
                "Deployment Status": "test_status"
            }
            
            manager = EnsembleManager(ensemble_path=mock_model_path_instance)
            manager.config = {
                "run_type": "test_run",
                "models": ["test_model", "test_model"],
                "name": "test_ensemble",
                "deployment_status": "test_status",
                "aggregation": "mean",
            }

            manager._forecast_ensemble()

            assert mock_forecast_model_artifact.call_count == len(manager.config["models"])
            assert mock_get_aggregated_df.call_count == 1
            assert mock_save_predictions.call_count == 1

            # This is not working for the same reason
            # mock_create_log_file.assert_called_once_with(
            #     Path("/mock/path/generated"),
            #     manager.config,
            #     ANY,  # model_timestamp
            #     ANY,  # data_generation_timestamp
            #     data_fetch_timestamp=None,
            #     model_type="ensemble",
            #     models=manager.config["models"]
            # )





    def test_train_model_artifact(self, mock_model_path, args, 
        expected_command,
        expected_methods_called):
        # Mocking required methods and classes
        with patch("views_pipeline_core.managers.ensemble_manager.ModelPath") as mock_model_path_class, \
            patch("views_pipeline_core.managers.ensemble_manager.ModelManager") as mock_model_manager_class, \
            patch("views_pipeline_core.managers.ensemble_manager.subprocess.run") as mock_subprocess_run, \
            patch("views_pipeline_core.managers.ensemble_manager.logger") as mock_logger:

            mock_model_path_instance = mock_model_path_class.return_value
        
            # Use PropertyMock to mock model_dir property
            type(mock_model_path_instance).model_dir = PropertyMock(return_value="/mock/path/to/model")


            
            # Mock the ModelManager instance and its configs
            mock_model_manager_instance = MagicMock()
            mock_model_manager_class.return_value = mock_model_manager_instance
            mock_model_manager_instance.configs = {"model_name": "test_model", "run_type": "test_run"}

            # Mock subprocess.run to simulate successful shell command execution
            mock_subprocess_run.return_value = None  # Simulate success (no exception thrown)

            # Instantiate the manager and set up the config
            manager = EnsembleManager(ensemble_path=mock_model_path)
            manager.config = {
                "run_type": "test_run",
                "models": ["test_model"],
                "name": "test_ensemble",
                "deployment_status": "test_status",
                "aggregation": "mean",
            }

            # Call the method under test
            manager._train_model_artifact("test_model", "test_run", use_saved=args.use_saved)

            # Assert that subprocess.run is called once
            mock_subprocess_run.assert_called_once_with(
                ANY,  # Command should be flexible, so we use ANY
                check=True
            )

            # Assert that the logger's info method was called
            mock_logger.info.assert_called_with("Training single model test_model...")

            # Assert that the correct shell command was generated
            shell_command = EnsembleManager._get_shell_command(
                mock_model_path_instance, 
                "test_run", 
                train=True, 
                evaluate=False, 
                forecast=False,  
                use_saved=args.use_saved
            )
        
            mock_subprocess_run.assert_called_once_with(shell_command, check=True)
            
            mock_logger.info.assert_called_with("Training single model test_model...")

            # If an exception is thrown during subprocess.run, assert logger error
            mock_subprocess_run.side_effect = subprocess.CalledProcessError(1, 'command')
            mock_exception = subprocess.CalledProcessError(1, 'command')
            manager._train_model_artifact("test_model", "test_run", use_saved=False)
            expected_error_message = "Error during shell command execution for model test_model: " + str(mock_exception)
            mock_logger.error.assert_called_with(expected_error_message)





    def test_evaluate_model_artifact(self, mock_model_path, args, expected_command, expected_methods_called):
        # Mocking required methods and classes
        with patch("views_pipeline_core.managers.model_manager.ModelManager._get_latest_model_artifact") as mock_get_latest_model_artifact, \
            patch("views_pipeline_core.managers.ensemble_manager.ModelPath") as mock_model_path_class, \
            patch("views_pipeline_core.managers.ensemble_manager.ModelManager") as mock_model_manager_class, \
            patch("views_pipeline_core.managers.ensemble_manager.subprocess.run") as mock_subprocess_run, \
            patch("views_pipeline_core.managers.ensemble_manager.logger") as mock_logger, \
            patch("views_pipeline_core.managers.ensemble_manager.read_log_file") as mock_read_log_file, \
            patch("views_pipeline_core.managers.ensemble_manager.create_log_file") as mock_create_log_file, \
            patch("views_pipeline_core.managers.path_manager.ModelPath._build_absolute_directory") as mock_build_absolute_directory, \
            patch("pathlib.Path.exists") as mock_path_exists, \
            patch("builtins.open", unittest.mock.mock_open(read_data=pickle.dumps("mocked_prediction"))) as mock_file_open:


            # Mock the ModelPath instance and its attributes
            mock_model_path_instance = mock_model_path_class.return_value
            #mock_model_path_instance.data_raw = "/mock/path/raw"
            mock_model_path_instance.data_generated = "/mock/path/generated"
            
            # Mock the ModelManager instance and its configs
            mock_model_manager_instance = mock_model_manager_class.return_value

            mock_model_manager_instance.configs = {"model_name": "test_model", "run_type": "test_run"}

            # Mock the read_log_file function to return a specific log data
            mock_read_log_file.return_value = {"Data Fetch Timestamp": "2024-12-11T12:00:00"}

            
            mock_get_latest_model_artifact.return_value = MagicMock(stem="predictions_test_run_202401011200000")
            
            # Instantiate the manager and set up the config
            manager = EnsembleManager(ensemble_path=mock_model_path_instance)
            manager.config = {
                "run_type": "test_run",
                "models": ["test_model"],
                "name": "test_ensemble",
                "deployment_status": "test_status",
                "aggregation": "mean",
            }
            #mock_path_exists.side_effect = lambda p: str(p) == f"<MagicMock name='ModelPath().data_generated' id='6344983952'>/predictions_test_run_<MagicMock name='_get_latest_model_artifact().stem.__getitem__()' id='6344929168'>_00.pkl"
            # Call the method under test
            result = manager._evaluate_model_artifact("test_model", "test_run", eval_type="standard")
            mock_logger.info.assert_any_call("Evaluating single model test_model...")
            mock_logger.info.assert_any_call("Loading existing test_run predictions from /mock/path/generated/predictions_test_run_202401011200000_00.pkl")
            mock_file_open.assert_called_with(
                "/mock/path/generated/predictions_test_run_202401011200000_00.pkl", "rb"
            )
            #self.assertEqual(result, ["mocked_prediction"])



            mock_path_exists.return_value= False

            # Generate the expected shell command
            shell_command = EnsembleManager._get_shell_command(
                mock_model_path_instance, 
                "test_run", 
                train=False, 
                evaluate=True, 
                forecast=False, 
                use_saved=True,
                eval_type="standard"
            )
            #mock_path_exists.side_effect = False  # Simulate missing file
            result = manager._evaluate_model_artifact("test_model", "test_run", eval_type="standard")
            mock_logger.info.assert_any_call("No existing test_run predictions found. Generating new test_run predictions...")

            # Assert that subprocess.run is called once with the correct command
            mock_subprocess_run.assert_called_once_with(
                shell_command,  # This should now match the generated shell command
                check=True
            )

            
            
            mock_subprocess_run.side_effect = subprocess.CalledProcessError(1, 'command')
            mock_exception = subprocess.CalledProcessError(1, 'command')
            manager._evaluate_model_artifact("test_model", "test_run", eval_type="standard")
            expected_error_message = "Error during shell command execution for model test_model: " + str(mock_exception)
            mock_logger.error.assert_called_with(expected_error_message)    

            mock_file_open.assert_called_with(
                "/mock/path/generated/predictions_test_run_202401011200000_00.pkl", "rb"
            )

            assert mock_file_open.call_count == 3
            assert mock_create_log_file.call_count==2
            assert mock_logger.error.call_count ==1
            assert mock_read_log_file.call_count==2









    def test_forecast_model_artifact(self, mock_model_path, args, expected_command, expected_methods_called):
        # Mocking required methods and classes
        with patch("views_pipeline_core.managers.model_manager.ModelManager._get_latest_model_artifact") as mock_get_latest_model_artifact, \
            patch("views_pipeline_core.managers.ensemble_manager.ModelPath") as mock_model_path_class, \
            patch("views_pipeline_core.managers.ensemble_manager.ModelManager") as mock_model_manager_class, \
            patch("views_pipeline_core.managers.ensemble_manager.subprocess.run") as mock_subprocess_run, \
            patch("views_pipeline_core.managers.ensemble_manager.logger") as mock_logger, \
            patch("views_pipeline_core.managers.ensemble_manager.read_log_file") as mock_read_log_file, \
            patch("views_pipeline_core.managers.ensemble_manager.create_log_file") as mock_create_log_file, \
            patch("views_pipeline_core.managers.path_manager.ModelPath._build_absolute_directory") as mock_build_absolute_directory, \
            patch("pathlib.Path.exists") as mock_path_exists, \
            patch("builtins.open", unittest.mock.mock_open(read_data=pickle.dumps("mocked_prediction"))) as mock_file_open:


            # Mock the ModelPath instance and its attributes
            mock_model_path_instance = mock_model_path_class.return_value
            #mock_model_path_instance.data_raw = "/mock/path/raw"
            mock_model_path_instance.data_generated = "/mock/path/generated"
            
            # Mock the ModelManager instance and its configs
            mock_model_manager_instance = mock_model_manager_class.return_value

            mock_model_manager_instance.configs = {"model_name": "test_model", "run_type": "test_run"}

            # Mock the read_log_file function to return a specific log data
            mock_read_log_file.return_value = {"Data Fetch Timestamp": "2024-12-11T12:00:00"}

            
            mock_get_latest_model_artifact.return_value = MagicMock(stem="predictions_test_run_202401011200000")
            
            # Instantiate the manager and set up the config
            manager = EnsembleManager(ensemble_path=mock_model_path_instance)
            manager.config = {
                "run_type": "test_run",
                "models": ["test_model"],
                "name": "test_ensemble",
                "deployment_status": "test_status",
                "aggregation": "mean",
            }
            #mock_path_exists.side_effect = lambda p: str(p) == f"<MagicMock name='ModelPath().data_generated' id='6344983952'>/predictions_test_run_<MagicMock name='_get_latest_model_artifact().stem.__getitem__()' id='6344929168'>_00.pkl"
            # Call the method under test
            result = manager._forecast_model_artifact("test_model", "test_run")
            print(mock_logger.info.call_count)
            mock_logger.info.assert_any_call("Forecasting single model test_model...")
            mock_logger.info.assert_any_call("Loading existing test_run predictions from /mock/path/generated/predictions_test_run_202401011200000.pkl")
            mock_file_open.assert_called_with(
                "/mock/path/generated/predictions_test_run_202401011200000.pkl", "rb"
            )
            #self.assertEqual(result, ["mocked_prediction"])



            mock_path_exists.return_value= False

            # Generate the expected shell command
            shell_command = EnsembleManager._get_shell_command(
                mock_model_path_instance, 
                "test_run", 
                train=False, 
                evaluate=False, 
                forecast=True, 
                use_saved=True,
                eval_type="standard"
            )
            #mock_path_exists.side_effect = False  # Simulate missing file
            result = manager._forecast_model_artifact("test_model", "test_run")
            mock_logger.info.assert_any_call("No existing test_run predictions found. Generating new test_run predictions...")

            # Assert that subprocess.run is called once with the correct command
            mock_subprocess_run.assert_called_once_with(
                shell_command,  # This should now match the generated shell command
                check=True
            )

            
            
            mock_subprocess_run.side_effect = subprocess.CalledProcessError(1, 'command')
            mock_exception = subprocess.CalledProcessError(1, 'command')
            manager._evaluate_model_artifact("test_model", "test_run", eval_type="standard")
            expected_error_message = "Error during shell command execution for model test_model: " + str(mock_exception)
            mock_logger.error.assert_called_with(expected_error_message)    

            mock_file_open.assert_called_with(
                "/mock/path/generated/predictions_test_run_202401011200000_00.pkl", "rb"
            )

            assert mock_file_open.call_count == 3
            assert mock_create_log_file.call_count==2
            assert mock_logger.error.call_count ==1
            assert mock_read_log_file.call_count==2












=======
#     def test_evaluate_ensemble(self, mock_model_path, args, 
#         expected_command,
#         expected_methods_called):
#         with patch("views_pipeline_core.managers.ensemble.EnsembleManager._evaluate_model_artifact") as mock_evaluate_model_artifact, \
#          patch("views_pipeline_core.managers.ensemble.EnsembleManager._get_aggregated_df") as mock_get_aggregated_df, \
#          patch("views_pipeline_core.managers.model.ModelPathManager") as mock_model_path_class, \
#          patch("views_pipeline_core.managers.model.ModelPathManager._get_model_dir") as mock_get_model_dir, \
#          patch("views_pipeline_core.managers.model.ModelPathManager._build_absolute_directory") as mock_build_absolute_directory:
        
             
#             mock_model_path_instance = mock_model_path_class.return_value
            
#             mock_model_path_instance._initialize_directories()
         

#             mock_evaluate_model_artifact.side_effect = [
#                 [{"prediction": 1}, {"prediction": 2}],
#                 [{"prediction": 3}, {"prediction": 4}]
#             ]
#             mock_get_aggregated_df.side_effect = [
#                 {"ensemble_prediction": 1.5},
#                 {"ensemble_prediction": 3.0}
#             ]
            
            
            
#             manager = EnsembleManager(ensemble_path=mock_model_path_instance)
#             manager.config = {
#                 "run_type": "test_run",
#                 "models": ["test_model", "test_model"],
#                 "name": "test_ensemble",
#                 "deployment_status": "test_status",
#                 "aggregation": "mean",
#             }

#             manager._evaluate_ensemble(args.eval_type)

#             assert mock_evaluate_model_artifact.call_count == len(manager.config["models"])
#             mock_get_aggregated_df.assert_called()
            

#             # This is just not working:
#             # mock_create_log_file.assert_called_once_with(  
#             #     Path("/mock/path/generated"), 
#             #     manager.config, 
#             #     ANY,  # Timestamp
#             #     ANY,  # Timestamp
#             #     ANY,  # Data fetch timestamp
#             #     model_type="ensemble", 
#             #     models=manager.config["models"]
#             # )




#     def test_forecast_ensemble(self, mock_model_path, args, 
#         expected_command,
#         expected_methods_called):
#         # Mock all required methods and classes
#         with patch("views_pipeline_core.managers.ensemble.EnsembleManager._forecast_model_artifact") as mock_forecast_model_artifact, \
#             patch("views_pipeline_core.managers.ensemble.EnsembleManager._get_aggregated_df") as mock_get_aggregated_df, \
#             patch("views_pipeline_core.managers.model.ModelPathManager") as mock_model_path_class, \
#             patch("views_pipeline_core.managers.model.ModelPathManager._get_model_dir") as mock_get_model_dir, \
#             patch("views_pipeline_core.managers.model.ModelPathManager._build_absolute_directory") as mock_build_absolute_directory:

#             mock_model_path_instance = mock_model_path.return_value
#             mock_model_path_instance._initialize_directories()

#             mock_forecast_model_artifact.side_effect = [
#                 {"model_name": "test_model", "prediction": 1},
#                 {"model_name": "test_model", "prediction": 2}
#             ]
            
#             mock_get_aggregated_df.return_value = {"ensemble_prediction": 1.5}
>>>>>>> 38a7ccbc

#             manager = EnsembleManager(ensemble_path=mock_model_path_instance)
#             manager.config = {
#                 "run_type": "test_run",
#                 "models": ["test_model", "test_model"],
#                 "name": "test_ensemble",
#                 "deployment_status": "test_status",
#                 "aggregation": "mean",
#             }

#             manager._forecast_ensemble()

#             assert mock_forecast_model_artifact.call_count == len(manager.config["models"])
#             assert mock_get_aggregated_df.call_count == 1

#             # This is not working for the same reason
#             # mock_create_log_file.assert_called_once_with(
#             #     Path("/mock/path/generated"),
#             #     manager.config,
#             #     ANY,  # model_timestamp
#             #     ANY,  # data_generation_timestamp
#             #     data_fetch_timestamp=None,
#             #     model_type="ensemble",
#             #     models=manager.config["models"]
#             # )





#     def test_train_model_artifact(self, mock_model_path, args, 
#         expected_command,
#         expected_methods_called):
#         # Mocking required methods and classes
#         with patch("views_pipeline_core.managers.ensemble.ModelPathManager") as mock_model_path_class, \
#             patch("views_pipeline_core.managers.ensemble.ModelManager") as mock_model_manager_class, \
#             patch("views_pipeline_core.managers.ensemble.subprocess.run") as mock_subprocess_run, \
#             patch("views_pipeline_core.managers.ensemble.logger") as mock_logger:

#             mock_model_path_instance = mock_model_path_class.return_value
        
#             # Use PropertyMock to mock model_dir property
#             type(mock_model_path_instance).model_dir = PropertyMock(return_value="/mock/path/to/model")


            
#             # Mock the ModelManager instance and its configs
#             mock_model_manager_instance = MagicMock()
#             mock_model_manager_class.return_value = mock_model_manager_instance
#             mock_model_manager_instance.configs = {"model_name": "test_model", "run_type": "test_run"}

#             # Mock subprocess.run to simulate successful shell command execution
#             mock_subprocess_run.return_value = None  # Simulate success (no exception thrown)

#             # Instantiate the manager and set up the config
#             manager = EnsembleManager(ensemble_path=mock_model_path)
#             manager.config = {
#                 "run_type": "test_run",
#                 "models": ["test_model"],
#                 "name": "test_ensemble",
#                 "deployment_status": "test_status",
#                 "aggregation": "mean",
#             }

#             # Call the method under test
#             manager._train_model_artifact("test_model", "test_run", use_saved=args.use_saved)

#             # Assert that subprocess.run is called once
#             mock_subprocess_run.assert_called_once_with(
#                 ANY,  # Command should be flexible, so we use ANY
#                 check=True
#             )

#             # Assert that the logger's info method was called
#             mock_logger.info.assert_called_with("Training single model test_model...")

#             # Assert that the correct shell command was generated
#             shell_command = EnsembleManager._get_shell_command(
#                 mock_model_path_instance, 
#                 "test_run", 
#                 train=True, 
#                 evaluate=False, 
#                 forecast=False,  
#                 use_saved=args.use_saved
#             )
        
#             mock_subprocess_run.assert_called_once_with(shell_command, check=True)
            
#             mock_logger.info.assert_called_with("Training single model test_model...")

#             # If an exception is thrown during subprocess.run, assert logger error
#             mock_subprocess_run.side_effect = subprocess.CalledProcessError(1, 'command')
#             mock_exception = subprocess.CalledProcessError(1, 'command')
#             manager._train_model_artifact("test_model", "test_run", use_saved=False)
#             expected_error_message = "Error during shell command execution for model test_model: " + str(mock_exception)
#             mock_logger.error.assert_called_with(expected_error_message)





#     def test_evaluate_model_artifact(self, args, expected_command, expected_methods_called):
        
#         with patch("views_pipeline_core.managers.ensemble.ModelPathManager") as mock_model_path_manager, \
#             patch("subprocess.run") as mock_subprocess_run, \
#             patch("views_pipeline_core.managers.ensemble.logger") as mock_logger, \
#             patch("views_pipeline_core.managers.ensemble.read_log_file") as mock_read_log_file, \
#             patch("views_pipeline_core.managers.ensemble.create_log_file") as mock_create_log_file, \
#             patch("views_forecasts.extensions.ForecastAccessor.read_store") as mock_read_store, \
#             patch("views_pipeline_core.managers.ensemble.ModelManager._resolve_evaluation_sequence_number") as mock_resolve, \
#             patch("views_pipeline_core.managers.package.PackageManager") as mock_PackageManager, \
#             patch.object(ModelManager, '_ModelManager__load_config') as mock_load_config:

#             mock_resolve.return_value = 5

#             mock_read_store.return_value = pd.DataFrame({"a": [1, 2, 3]})


#             # Mock the ModelPath instance and its attributes
#             mock_model_path_instance = mock_model_path_manager.return_value
#             mock_artifact_path = MagicMock()
#             mock_artifact_path.stem = "predictions_test_run_202401011200000"
#             mock_model_path_instance.get_latest_model_artifact_path.return_value = mock_artifact_path

#             # mock_dataframe_format = ".parquet"
#             # mock_pipeline_config.dataframe_format = mock_dataframe_format

#             #mock_model_path_instance.data_raw = "/mock/path/raw"
#             mock_model_path_instance.data_generated = "/mock/path/generated"
            
            

            
#             # Instantiate the manager and set up the config
#             manager = EnsembleManager(ensemble_path=mock_model_path_instance)
#             manager._evaluate_model_artifact("test_model", "test_run", eval_type="standard")
#             mock_logger.info.assert_any_call("Evaluating single model test_model...")
            
            
            
#             for sequence_number in range(mock_resolve.return_value): 
#                 mock_logger.info.assert_any_call(f"Loading existing prediction test_model_{mock_artifact_path.stem}_{sequence_number:02} from prediction store")
            


            
#             mock_read_store.side_effect = [item for _ in range(mock_resolve.return_value) for item in [
#                 Exception("Test exception"), 
#                 pd.DataFrame({"a": [1, 2, 3]}),                
#             ]]
        
#             manager_side = EnsembleManager(ensemble_path=mock_model_path_instance)    
#             manager_side._evaluate_model_artifact("test_model", "test_run", eval_type="standard")
            
#             print("here")
#             # Generate the expected shell command
#             # shell_command = EnsembleManager._get_shell_command(
#             #     mock_model_path_instance, 
#             #     "test_run", 
#             #     train=False, 
#             #     evaluate=True, 
#             #     forecast=False, 
#             #     use_saved=True,
#             #     eval_type="standard"
#             # )
#             # mock_subprocess_run.assert_called_once_with(
#             #     shell_command, 
#             #     check=True
#             # )
#             mock_logger.info.assert_any_call("No existing test_run predictions found. Generating new test_run predictions...")
#             print("after first side")
#             print("mock_subprocess_run.call_args_list",mock_subprocess_run.call_args_list)
#             mock_read_store.side_effect = [item for _ in range(mock_resolve.return_value) for item in [
#                 Exception("Test exception"), 
#                 pd.DataFrame({"a": [1, 2, 3]}),                
#             ]]
            
#             mock_subprocess_run.side_effect = [Exception("Subprocess failed") for _ in range(mock_resolve.return_value)]
            
#             manager_side2 = EnsembleManager(ensemble_path=mock_model_path_instance)
#             manager_side2._evaluate_model_artifact("test_model", "test_run", eval_type="standard")
#             print("mock_logger.info.call_args_list",mock_logger.info.call_args_list)
#             print("mock_logger.error.call_args_list",mock_logger.error.call_args_list)
#             mock_logger.error.assert_any_call("Error during shell command execution for model test_model: Subprocess failed")
            
        

            
    
#             assert mock_create_log_file.call_count==10
#             assert mock_logger.error.call_count ==5
#             assert mock_logger.info.call_count ==18
#             assert mock_read_log_file.call_count==10
            









  

#     def test_forecast_model_artifact(self, mock_model_path, args, expected_command, expected_methods_called):
        
#         with patch("views_pipeline_core.managers.ensemble.ModelPathManager") as mock_model_path_manager, \
#             patch("subprocess.run") as mock_subprocess_run, \
#             patch("views_pipeline_core.managers.ensemble.logger") as mock_logger, \
#             patch("views_pipeline_core.managers.ensemble.read_log_file") as mock_read_log_file, \
#             patch("views_pipeline_core.managers.ensemble.create_log_file") as mock_create_log_file, \
#             patch("views_forecasts.extensions.ForecastAccessor.read_store") as mock_read_store, \
#             patch("views_pipeline_core.managers.package.PackageManager") as mock_PackageManager, \
#             patch.object(ModelManager, '_ModelManager__load_config') as mock_load_config:

#             # mock get_latest_model_artifact_path
#             mock_model_path_instance = mock_model_path_manager.return_value
#             mock_artifact_path = MagicMock()
#             mock_artifact_path.stem = "predictions_test_run_202401011200000"
#             mock_model_path_instance.get_latest_model_artifact_path.return_value = mock_artifact_path    
            
#             # Try block
#             mock_read_store.return_value = pd.DataFrame({"a": [1, 2, 3]})
#             manager = EnsembleManager(ensemble_path=mock_model_path_instance)
#             manager._forecast_model_artifact("test_model", "test_run")
  
#             mock_logger.info.assert_any_call("Forecasting single model test_model...")
#             expected_name = (f"test_model_{mock_artifact_path.stem}")
#             mock_logger.info.assert_any_call(f"Loading existing prediction {expected_name} from prediction store")

#             # Except block for read_store, Try block for subprocess
#             mock_read_store.side_effect = [
#                 Exception("Test exception"), 
#                 pd.DataFrame({"a": [1, 2, 3]}), 
#             ]
#             manager_side = EnsembleManager(ensemble_path=mock_model_path_instance)
#             manager_side._forecast_model_artifact("test_model", "test_run")
            
#             mock_logger.info.assert_any_call("No existing test_run predictions found. Generating new test_run predictions...")
            
#             # Except block for read_store, Except block for subprocess
#             mock_read_store.side_effect = [
#                 Exception("Test exception"), 
#                 pd.DataFrame({"a": [1, 2, 3]}), 
#             ]
#             mock_subprocess_run.side_effect = Exception("Subprocess failed"),
               
#             manager_side2 = EnsembleManager(ensemble_path=mock_model_path_instance)
#             manager_side2._forecast_model_artifact("test_model", "test_run")
            
#             mock_logger.error.assert_any_call("Error during shell command execution for model test_model: Subprocess failed")            

#             assert mock_create_log_file.call_count==2
#             assert mock_logger.error.call_count ==1
#             assert mock_logger.info.call_count ==6
#             assert mock_read_log_file.call_count==2

















        





@pytest.fixture
def sample_data():
    """
    Fixture to provide common sample data for the aggregation tests.
    """
    df1 = pd.DataFrame({"A": [1, 2], "B": [3, 4]}, index=pd.MultiIndex.from_tuples([(0, 0), (0, 1)]))
    df2 = pd.DataFrame({"A": [5, 6], "B": [7, 8]}, index=pd.MultiIndex.from_tuples([(0, 0), (0, 1)]))
    return [df1, df2]

def test_get_aggregated_df_mean(sample_data):
    """
    Test the _get_aggregated_df method to ensure it correctly aggregates DataFrames using mean.
    """
    df_to_aggregate = sample_data

    result = EnsembleManager._get_aggregated_df(df_to_aggregate, "mean")
    expected = pd.DataFrame({"A": [3.0, 4.0], "B": [5.0, 6.0]}, index=pd.MultiIndex.from_tuples([(0, 0), (0, 1)]))
    
    pd.testing.assert_frame_equal(result, expected, check_like=True)

def test_get_aggregated_df_median(sample_data):
    """
    Test the _get_aggregated_df method to ensure it correctly aggregates DataFrames using median.
    """
    df_to_aggregate = sample_data

    result = EnsembleManager._get_aggregated_df(df_to_aggregate, "median")
    expected = pd.DataFrame({"A": [3.0, 4.0], "B": [5.0, 6.0]}, index=pd.MultiIndex.from_tuples([(0, 0), (0, 1)]))
    
    pd.testing.assert_frame_equal(result, expected, check_like=True)

def test_get_aggregated_df_invalid_aggregation(sample_data):
    """
    Test the _get_aggregated_df method for invalid aggregation method.
    """
   
    with pytest.raises(ValueError, match="Invalid aggregation method: invalid_aggregation"):
        EnsembleManager._get_aggregated_df(sample_data, "invalid_aggregation")

        <|MERGE_RESOLUTION|>--- conflicted
+++ resolved
@@ -1,17 +1,11 @@
 import pytest
 import unittest
 import pickle
-<<<<<<< HEAD
-from unittest.mock import patch, MagicMock, ANY, PropertyMock
-from views_pipeline_core.managers.ensemble_manager import EnsembleManager
-import pandas as pd
-=======
 from unittest.mock import patch, MagicMock, ANY, PropertyMock, mock_open, call
 from views_pipeline_core.managers.ensemble import EnsembleManager
 from views_pipeline_core.managers.model import ModelPathManager, ModelManager
 import pandas as pd
 import wandb
->>>>>>> 38a7ccbc
 import subprocess
 
 class MockArgs:
@@ -351,21 +345,6 @@
 
 
 
-<<<<<<< HEAD
-    def test_train_ensemble(self, mock_model_path, mock_ensemble_manager, args, 
-        expected_command,
-        expected_methods_called):
-        # Create a mock for the ensemble manager
-        with patch("views_pipeline_core.managers.ensemble_manager.EnsembleManager._train_model_artifact") as mock_train_model_artifact:
-            manager = EnsembleManager(ensemble_path=mock_model_path)
-            
-            manager.config = {
-                "run_type": "test_run",
-                "models": ["/path/to/models/test_model1", "/path/to/models/test_model2"]
-            }
-            
-            manager._train_ensemble(args.use_saved)
-=======
    
 
 #     def test_train_ensemble(self, mock_model_path, mock_ensemble_manager, args, 
@@ -381,7 +360,6 @@
 #             }
             
 #             manager._train_ensemble(args.use_saved)
->>>>>>> 38a7ccbc
 
 #             print("Call count:", mock_train_model_artifact.call_count)
 #             # Check that _train_model_artifact was called the expected number of times
@@ -394,416 +372,6 @@
 
 
 
-<<<<<<< HEAD
-    def test_evaluate_ensemble(self, mock_model_path, args, 
-        expected_command,
-        expected_methods_called):
-        with patch("views_pipeline_core.managers.ensemble_manager.EnsembleManager._evaluate_model_artifact") as mock_evaluate_model_artifact, \
-         patch("views_pipeline_core.managers.ensemble_manager.EnsembleManager._get_aggregated_df") as mock_get_aggregated_df, \
-         patch("views_pipeline_core.managers.ensemble_manager.EnsembleManager._save_predictions") as mock_save_predictions, \
-         patch("views_pipeline_core.files.utils.create_log_file") as mock_create_log_file, \
-         patch("views_pipeline_core.files.utils.create_specific_log_file") as mock_create_specific_log_file, \
-         patch("views_pipeline_core.files.utils.read_log_file") as mock_read_log_file, \
-         patch("views_pipeline_core.managers.model_manager.ModelPath") as mock_model_path_class, \
-         patch("views_pipeline_core.managers.path_manager.ModelPath._get_model_dir") as mock_get_model_dir, \
-         patch("views_pipeline_core.managers.path_manager.ModelPath._build_absolute_directory") as mock_build_absolute_directory:
-        
-             
-            mock_model_path_instance = mock_model_path_class.return_value
-            
-            mock_model_path_instance._initialize_directories()
-         
-
-            mock_evaluate_model_artifact.side_effect = [
-                [{"prediction": 1}, {"prediction": 2}],
-                [{"prediction": 3}, {"prediction": 4}]
-            ]
-            mock_get_aggregated_df.side_effect = [
-                {"ensemble_prediction": 1.5},
-                {"ensemble_prediction": 3.0}
-            ]
-            
-            mock_read_log_file.return_value = {
-                "Deployment Status": "test_status",
-                "Single Model Timestamp": "20241209_123456",
-                "Data Generation Timestamp": "20241209_123000",
-                "Data Fetch Timestamp": "20241209_120000",
-            }
-            
-            manager = EnsembleManager(ensemble_path=mock_model_path_instance)
-            manager.config = {
-                "run_type": "test_run",
-                "models": ["test_model", "test_model"],
-                "name": "test_ensemble",
-                "deployment_status": "test_status",
-                "aggregation": "mean",
-            }
-
-            manager._evaluate_ensemble(args.eval_type)
-
-            assert mock_evaluate_model_artifact.call_count == len(manager.config["models"])
-            mock_get_aggregated_df.assert_called()
-            mock_save_predictions.assert_called()
-            mock_read_log_file.assert_called()
-            mock_create_specific_log_file.assert_called()
-            
-
-            # This is just not working:
-            # mock_create_log_file.assert_called_once_with(  
-            #     Path("/mock/path/generated"), 
-            #     manager.config, 
-            #     ANY,  # Timestamp
-            #     ANY,  # Timestamp
-            #     ANY,  # Data fetch timestamp
-            #     model_type="ensemble", 
-            #     models=manager.config["models"]
-            # )
-
-
-
-
-    def test_forecast_ensemble(self, mock_model_path, args, 
-        expected_command,
-        expected_methods_called):
-        # Mock all required methods and classes
-        with patch("views_pipeline_core.managers.ensemble_manager.EnsembleManager._forecast_model_artifact") as mock_forecast_model_artifact, \
-            patch("views_pipeline_core.managers.ensemble_manager.EnsembleManager._get_aggregated_df") as mock_get_aggregated_df, \
-            patch("views_pipeline_core.managers.ensemble_manager.EnsembleManager._save_predictions") as mock_save_predictions, \
-            patch("views_pipeline_core.files.utils.create_log_file") as mock_create_log_file, \
-            patch("views_pipeline_core.files.utils.create_specific_log_file") as mock_create_specific_log_file, \
-            patch("views_pipeline_core.files.utils.read_log_file") as mock_read_log_file, \
-            patch("views_pipeline_core.managers.model_manager.ModelPath") as mock_model_path_class, \
-            patch("views_pipeline_core.managers.path_manager.ModelPath._get_model_dir") as mock_get_model_dir, \
-            patch("views_pipeline_core.managers.path_manager.ModelPath._build_absolute_directory") as mock_build_absolute_directory:
-
-            mock_model_path_instance = mock_model_path.return_value
-            mock_model_path_instance._initialize_directories()
-
-            mock_forecast_model_artifact.side_effect = [
-                {"model_name": "test_model", "prediction": 1},
-                {"model_name": "test_model", "prediction": 2}
-            ]
-            
-            mock_get_aggregated_df.return_value = {"ensemble_prediction": 1.5}
-
-            mock_read_log_file.return_value = {
-                "Deployment Status": "test_status",
-                "Single Model Timestamp": "20241209_123456",
-                "Data Generation Timestamp": "20241209_123000",
-                "Data Fetch Timestamp": "20241209_120000",
-            }
-            
-            mock_create_specific_log_file.return_value = {
-                "Model Type": "Single",
-                "Model Name": "test_model",
-                "Model Timestamp": "20241209_123456",
-                "Data Generation Timestamp": "20241209_123000",
-                "Data Fetch Timestamp": "20241209_120000",
-                "Deployment Status": "test_status"
-            }
-            
-            manager = EnsembleManager(ensemble_path=mock_model_path_instance)
-            manager.config = {
-                "run_type": "test_run",
-                "models": ["test_model", "test_model"],
-                "name": "test_ensemble",
-                "deployment_status": "test_status",
-                "aggregation": "mean",
-            }
-
-            manager._forecast_ensemble()
-
-            assert mock_forecast_model_artifact.call_count == len(manager.config["models"])
-            assert mock_get_aggregated_df.call_count == 1
-            assert mock_save_predictions.call_count == 1
-
-            # This is not working for the same reason
-            # mock_create_log_file.assert_called_once_with(
-            #     Path("/mock/path/generated"),
-            #     manager.config,
-            #     ANY,  # model_timestamp
-            #     ANY,  # data_generation_timestamp
-            #     data_fetch_timestamp=None,
-            #     model_type="ensemble",
-            #     models=manager.config["models"]
-            # )
-
-
-
-
-
-    def test_train_model_artifact(self, mock_model_path, args, 
-        expected_command,
-        expected_methods_called):
-        # Mocking required methods and classes
-        with patch("views_pipeline_core.managers.ensemble_manager.ModelPath") as mock_model_path_class, \
-            patch("views_pipeline_core.managers.ensemble_manager.ModelManager") as mock_model_manager_class, \
-            patch("views_pipeline_core.managers.ensemble_manager.subprocess.run") as mock_subprocess_run, \
-            patch("views_pipeline_core.managers.ensemble_manager.logger") as mock_logger:
-
-            mock_model_path_instance = mock_model_path_class.return_value
-        
-            # Use PropertyMock to mock model_dir property
-            type(mock_model_path_instance).model_dir = PropertyMock(return_value="/mock/path/to/model")
-
-
-            
-            # Mock the ModelManager instance and its configs
-            mock_model_manager_instance = MagicMock()
-            mock_model_manager_class.return_value = mock_model_manager_instance
-            mock_model_manager_instance.configs = {"model_name": "test_model", "run_type": "test_run"}
-
-            # Mock subprocess.run to simulate successful shell command execution
-            mock_subprocess_run.return_value = None  # Simulate success (no exception thrown)
-
-            # Instantiate the manager and set up the config
-            manager = EnsembleManager(ensemble_path=mock_model_path)
-            manager.config = {
-                "run_type": "test_run",
-                "models": ["test_model"],
-                "name": "test_ensemble",
-                "deployment_status": "test_status",
-                "aggregation": "mean",
-            }
-
-            # Call the method under test
-            manager._train_model_artifact("test_model", "test_run", use_saved=args.use_saved)
-
-            # Assert that subprocess.run is called once
-            mock_subprocess_run.assert_called_once_with(
-                ANY,  # Command should be flexible, so we use ANY
-                check=True
-            )
-
-            # Assert that the logger's info method was called
-            mock_logger.info.assert_called_with("Training single model test_model...")
-
-            # Assert that the correct shell command was generated
-            shell_command = EnsembleManager._get_shell_command(
-                mock_model_path_instance, 
-                "test_run", 
-                train=True, 
-                evaluate=False, 
-                forecast=False,  
-                use_saved=args.use_saved
-            )
-        
-            mock_subprocess_run.assert_called_once_with(shell_command, check=True)
-            
-            mock_logger.info.assert_called_with("Training single model test_model...")
-
-            # If an exception is thrown during subprocess.run, assert logger error
-            mock_subprocess_run.side_effect = subprocess.CalledProcessError(1, 'command')
-            mock_exception = subprocess.CalledProcessError(1, 'command')
-            manager._train_model_artifact("test_model", "test_run", use_saved=False)
-            expected_error_message = "Error during shell command execution for model test_model: " + str(mock_exception)
-            mock_logger.error.assert_called_with(expected_error_message)
-
-
-
-
-
-    def test_evaluate_model_artifact(self, mock_model_path, args, expected_command, expected_methods_called):
-        # Mocking required methods and classes
-        with patch("views_pipeline_core.managers.model_manager.ModelManager._get_latest_model_artifact") as mock_get_latest_model_artifact, \
-            patch("views_pipeline_core.managers.ensemble_manager.ModelPath") as mock_model_path_class, \
-            patch("views_pipeline_core.managers.ensemble_manager.ModelManager") as mock_model_manager_class, \
-            patch("views_pipeline_core.managers.ensemble_manager.subprocess.run") as mock_subprocess_run, \
-            patch("views_pipeline_core.managers.ensemble_manager.logger") as mock_logger, \
-            patch("views_pipeline_core.managers.ensemble_manager.read_log_file") as mock_read_log_file, \
-            patch("views_pipeline_core.managers.ensemble_manager.create_log_file") as mock_create_log_file, \
-            patch("views_pipeline_core.managers.path_manager.ModelPath._build_absolute_directory") as mock_build_absolute_directory, \
-            patch("pathlib.Path.exists") as mock_path_exists, \
-            patch("builtins.open", unittest.mock.mock_open(read_data=pickle.dumps("mocked_prediction"))) as mock_file_open:
-
-
-            # Mock the ModelPath instance and its attributes
-            mock_model_path_instance = mock_model_path_class.return_value
-            #mock_model_path_instance.data_raw = "/mock/path/raw"
-            mock_model_path_instance.data_generated = "/mock/path/generated"
-            
-            # Mock the ModelManager instance and its configs
-            mock_model_manager_instance = mock_model_manager_class.return_value
-
-            mock_model_manager_instance.configs = {"model_name": "test_model", "run_type": "test_run"}
-
-            # Mock the read_log_file function to return a specific log data
-            mock_read_log_file.return_value = {"Data Fetch Timestamp": "2024-12-11T12:00:00"}
-
-            
-            mock_get_latest_model_artifact.return_value = MagicMock(stem="predictions_test_run_202401011200000")
-            
-            # Instantiate the manager and set up the config
-            manager = EnsembleManager(ensemble_path=mock_model_path_instance)
-            manager.config = {
-                "run_type": "test_run",
-                "models": ["test_model"],
-                "name": "test_ensemble",
-                "deployment_status": "test_status",
-                "aggregation": "mean",
-            }
-            #mock_path_exists.side_effect = lambda p: str(p) == f"<MagicMock name='ModelPath().data_generated' id='6344983952'>/predictions_test_run_<MagicMock name='_get_latest_model_artifact().stem.__getitem__()' id='6344929168'>_00.pkl"
-            # Call the method under test
-            result = manager._evaluate_model_artifact("test_model", "test_run", eval_type="standard")
-            mock_logger.info.assert_any_call("Evaluating single model test_model...")
-            mock_logger.info.assert_any_call("Loading existing test_run predictions from /mock/path/generated/predictions_test_run_202401011200000_00.pkl")
-            mock_file_open.assert_called_with(
-                "/mock/path/generated/predictions_test_run_202401011200000_00.pkl", "rb"
-            )
-            #self.assertEqual(result, ["mocked_prediction"])
-
-
-
-            mock_path_exists.return_value= False
-
-            # Generate the expected shell command
-            shell_command = EnsembleManager._get_shell_command(
-                mock_model_path_instance, 
-                "test_run", 
-                train=False, 
-                evaluate=True, 
-                forecast=False, 
-                use_saved=True,
-                eval_type="standard"
-            )
-            #mock_path_exists.side_effect = False  # Simulate missing file
-            result = manager._evaluate_model_artifact("test_model", "test_run", eval_type="standard")
-            mock_logger.info.assert_any_call("No existing test_run predictions found. Generating new test_run predictions...")
-
-            # Assert that subprocess.run is called once with the correct command
-            mock_subprocess_run.assert_called_once_with(
-                shell_command,  # This should now match the generated shell command
-                check=True
-            )
-
-            
-            
-            mock_subprocess_run.side_effect = subprocess.CalledProcessError(1, 'command')
-            mock_exception = subprocess.CalledProcessError(1, 'command')
-            manager._evaluate_model_artifact("test_model", "test_run", eval_type="standard")
-            expected_error_message = "Error during shell command execution for model test_model: " + str(mock_exception)
-            mock_logger.error.assert_called_with(expected_error_message)    
-
-            mock_file_open.assert_called_with(
-                "/mock/path/generated/predictions_test_run_202401011200000_00.pkl", "rb"
-            )
-
-            assert mock_file_open.call_count == 3
-            assert mock_create_log_file.call_count==2
-            assert mock_logger.error.call_count ==1
-            assert mock_read_log_file.call_count==2
-
-
-
-
-
-
-
-
-
-    def test_forecast_model_artifact(self, mock_model_path, args, expected_command, expected_methods_called):
-        # Mocking required methods and classes
-        with patch("views_pipeline_core.managers.model_manager.ModelManager._get_latest_model_artifact") as mock_get_latest_model_artifact, \
-            patch("views_pipeline_core.managers.ensemble_manager.ModelPath") as mock_model_path_class, \
-            patch("views_pipeline_core.managers.ensemble_manager.ModelManager") as mock_model_manager_class, \
-            patch("views_pipeline_core.managers.ensemble_manager.subprocess.run") as mock_subprocess_run, \
-            patch("views_pipeline_core.managers.ensemble_manager.logger") as mock_logger, \
-            patch("views_pipeline_core.managers.ensemble_manager.read_log_file") as mock_read_log_file, \
-            patch("views_pipeline_core.managers.ensemble_manager.create_log_file") as mock_create_log_file, \
-            patch("views_pipeline_core.managers.path_manager.ModelPath._build_absolute_directory") as mock_build_absolute_directory, \
-            patch("pathlib.Path.exists") as mock_path_exists, \
-            patch("builtins.open", unittest.mock.mock_open(read_data=pickle.dumps("mocked_prediction"))) as mock_file_open:
-
-
-            # Mock the ModelPath instance and its attributes
-            mock_model_path_instance = mock_model_path_class.return_value
-            #mock_model_path_instance.data_raw = "/mock/path/raw"
-            mock_model_path_instance.data_generated = "/mock/path/generated"
-            
-            # Mock the ModelManager instance and its configs
-            mock_model_manager_instance = mock_model_manager_class.return_value
-
-            mock_model_manager_instance.configs = {"model_name": "test_model", "run_type": "test_run"}
-
-            # Mock the read_log_file function to return a specific log data
-            mock_read_log_file.return_value = {"Data Fetch Timestamp": "2024-12-11T12:00:00"}
-
-            
-            mock_get_latest_model_artifact.return_value = MagicMock(stem="predictions_test_run_202401011200000")
-            
-            # Instantiate the manager and set up the config
-            manager = EnsembleManager(ensemble_path=mock_model_path_instance)
-            manager.config = {
-                "run_type": "test_run",
-                "models": ["test_model"],
-                "name": "test_ensemble",
-                "deployment_status": "test_status",
-                "aggregation": "mean",
-            }
-            #mock_path_exists.side_effect = lambda p: str(p) == f"<MagicMock name='ModelPath().data_generated' id='6344983952'>/predictions_test_run_<MagicMock name='_get_latest_model_artifact().stem.__getitem__()' id='6344929168'>_00.pkl"
-            # Call the method under test
-            result = manager._forecast_model_artifact("test_model", "test_run")
-            print(mock_logger.info.call_count)
-            mock_logger.info.assert_any_call("Forecasting single model test_model...")
-            mock_logger.info.assert_any_call("Loading existing test_run predictions from /mock/path/generated/predictions_test_run_202401011200000.pkl")
-            mock_file_open.assert_called_with(
-                "/mock/path/generated/predictions_test_run_202401011200000.pkl", "rb"
-            )
-            #self.assertEqual(result, ["mocked_prediction"])
-
-
-
-            mock_path_exists.return_value= False
-
-            # Generate the expected shell command
-            shell_command = EnsembleManager._get_shell_command(
-                mock_model_path_instance, 
-                "test_run", 
-                train=False, 
-                evaluate=False, 
-                forecast=True, 
-                use_saved=True,
-                eval_type="standard"
-            )
-            #mock_path_exists.side_effect = False  # Simulate missing file
-            result = manager._forecast_model_artifact("test_model", "test_run")
-            mock_logger.info.assert_any_call("No existing test_run predictions found. Generating new test_run predictions...")
-
-            # Assert that subprocess.run is called once with the correct command
-            mock_subprocess_run.assert_called_once_with(
-                shell_command,  # This should now match the generated shell command
-                check=True
-            )
-
-            
-            
-            mock_subprocess_run.side_effect = subprocess.CalledProcessError(1, 'command')
-            mock_exception = subprocess.CalledProcessError(1, 'command')
-            manager._evaluate_model_artifact("test_model", "test_run", eval_type="standard")
-            expected_error_message = "Error during shell command execution for model test_model: " + str(mock_exception)
-            mock_logger.error.assert_called_with(expected_error_message)    
-
-            mock_file_open.assert_called_with(
-                "/mock/path/generated/predictions_test_run_202401011200000_00.pkl", "rb"
-            )
-
-            assert mock_file_open.call_count == 3
-            assert mock_create_log_file.call_count==2
-            assert mock_logger.error.call_count ==1
-            assert mock_read_log_file.call_count==2
-
-
-
-
-
-
-
-
-
-
-
-
-=======
 #     def test_evaluate_ensemble(self, mock_model_path, args, 
 #         expected_command,
 #         expected_methods_called):
@@ -878,7 +446,6 @@
 #             ]
             
 #             mock_get_aggregated_df.return_value = {"ensemble_prediction": 1.5}
->>>>>>> 38a7ccbc
 
 #             manager = EnsembleManager(ensemble_path=mock_model_path_instance)
 #             manager.config = {
@@ -1148,6 +715,414 @@
 
 
 
+    def test_evaluate_ensemble(self, mock_model_path, args, 
+        expected_command,
+        expected_methods_called):
+        with patch("views_pipeline_core.managers.ensemble_manager.EnsembleManager._evaluate_model_artifact") as mock_evaluate_model_artifact, \
+         patch("views_pipeline_core.managers.ensemble_manager.EnsembleManager._get_aggregated_df") as mock_get_aggregated_df, \
+         patch("views_pipeline_core.managers.ensemble_manager.EnsembleManager._save_predictions") as mock_save_predictions, \
+         patch("views_pipeline_core.files.utils.create_log_file") as mock_create_log_file, \
+         patch("views_pipeline_core.files.utils.create_specific_log_file") as mock_create_specific_log_file, \
+         patch("views_pipeline_core.files.utils.read_log_file") as mock_read_log_file, \
+         patch("views_pipeline_core.managers.model_manager.ModelPath") as mock_model_path_class, \
+         patch("views_pipeline_core.managers.path_manager.ModelPath._get_model_dir") as mock_get_model_dir, \
+         patch("views_pipeline_core.managers.path_manager.ModelPath._build_absolute_directory") as mock_build_absolute_directory:
+        
+             
+            mock_model_path_instance = mock_model_path_class.return_value
+            
+            mock_model_path_instance._initialize_directories()
+         
+
+            mock_evaluate_model_artifact.side_effect = [
+                [{"prediction": 1}, {"prediction": 2}],
+                [{"prediction": 3}, {"prediction": 4}]
+            ]
+            mock_get_aggregated_df.side_effect = [
+                {"ensemble_prediction": 1.5},
+                {"ensemble_prediction": 3.0}
+            ]
+            
+            mock_read_log_file.return_value = {
+                "Deployment Status": "test_status",
+                "Single Model Timestamp": "20241209_123456",
+                "Data Generation Timestamp": "20241209_123000",
+                "Data Fetch Timestamp": "20241209_120000",
+            }
+            
+            manager = EnsembleManager(ensemble_path=mock_model_path_instance)
+            manager.config = {
+                "run_type": "test_run",
+                "models": ["test_model", "test_model"],
+                "name": "test_ensemble",
+                "deployment_status": "test_status",
+                "aggregation": "mean",
+            }
+
+            manager._evaluate_ensemble(args.eval_type)
+
+            assert mock_evaluate_model_artifact.call_count == len(manager.config["models"])
+            mock_get_aggregated_df.assert_called()
+            mock_save_predictions.assert_called()
+            mock_read_log_file.assert_called()
+            mock_create_specific_log_file.assert_called()
+            
+
+            # This is just not working:
+            # mock_create_log_file.assert_called_once_with(  
+            #     Path("/mock/path/generated"), 
+            #     manager.config, 
+            #     ANY,  # Timestamp
+            #     ANY,  # Timestamp
+            #     ANY,  # Data fetch timestamp
+            #     model_type="ensemble", 
+            #     models=manager.config["models"]
+            # )
+
+
+
+
+    def test_forecast_ensemble(self, mock_model_path, args, 
+        expected_command,
+        expected_methods_called):
+        # Mock all required methods and classes
+        with patch("views_pipeline_core.managers.ensemble_manager.EnsembleManager._forecast_model_artifact") as mock_forecast_model_artifact, \
+            patch("views_pipeline_core.managers.ensemble_manager.EnsembleManager._get_aggregated_df") as mock_get_aggregated_df, \
+            patch("views_pipeline_core.managers.ensemble_manager.EnsembleManager._save_predictions") as mock_save_predictions, \
+            patch("views_pipeline_core.files.utils.create_log_file") as mock_create_log_file, \
+            patch("views_pipeline_core.files.utils.create_specific_log_file") as mock_create_specific_log_file, \
+            patch("views_pipeline_core.files.utils.read_log_file") as mock_read_log_file, \
+            patch("views_pipeline_core.managers.model_manager.ModelPath") as mock_model_path_class, \
+            patch("views_pipeline_core.managers.path_manager.ModelPath._get_model_dir") as mock_get_model_dir, \
+            patch("views_pipeline_core.managers.path_manager.ModelPath._build_absolute_directory") as mock_build_absolute_directory:
+
+            mock_model_path_instance = mock_model_path.return_value
+            mock_model_path_instance._initialize_directories()
+
+            mock_forecast_model_artifact.side_effect = [
+                {"model_name": "test_model", "prediction": 1},
+                {"model_name": "test_model", "prediction": 2}
+            ]
+            
+            mock_get_aggregated_df.return_value = {"ensemble_prediction": 1.5}
+
+            mock_read_log_file.return_value = {
+                "Deployment Status": "test_status",
+                "Single Model Timestamp": "20241209_123456",
+                "Data Generation Timestamp": "20241209_123000",
+                "Data Fetch Timestamp": "20241209_120000",
+            }
+            
+            mock_create_specific_log_file.return_value = {
+                "Model Type": "Single",
+                "Model Name": "test_model",
+                "Model Timestamp": "20241209_123456",
+                "Data Generation Timestamp": "20241209_123000",
+                "Data Fetch Timestamp": "20241209_120000",
+                "Deployment Status": "test_status"
+            }
+            
+            manager = EnsembleManager(ensemble_path=mock_model_path_instance)
+            manager.config = {
+                "run_type": "test_run",
+                "models": ["test_model", "test_model"],
+                "name": "test_ensemble",
+                "deployment_status": "test_status",
+                "aggregation": "mean",
+            }
+
+            manager._forecast_ensemble()
+
+            assert mock_forecast_model_artifact.call_count == len(manager.config["models"])
+            assert mock_get_aggregated_df.call_count == 1
+            assert mock_save_predictions.call_count == 1
+
+            # This is not working for the same reason
+            # mock_create_log_file.assert_called_once_with(
+            #     Path("/mock/path/generated"),
+            #     manager.config,
+            #     ANY,  # model_timestamp
+            #     ANY,  # data_generation_timestamp
+            #     data_fetch_timestamp=None,
+            #     model_type="ensemble",
+            #     models=manager.config["models"]
+            # )
+
+
+
+
+
+    def test_train_model_artifact(self, mock_model_path, args, 
+        expected_command,
+        expected_methods_called):
+        # Mocking required methods and classes
+        with patch("views_pipeline_core.managers.ensemble_manager.ModelPath") as mock_model_path_class, \
+            patch("views_pipeline_core.managers.ensemble_manager.ModelManager") as mock_model_manager_class, \
+            patch("views_pipeline_core.managers.ensemble_manager.subprocess.run") as mock_subprocess_run, \
+            patch("views_pipeline_core.managers.ensemble_manager.logger") as mock_logger:
+
+            mock_model_path_instance = mock_model_path_class.return_value
+        
+            # Use PropertyMock to mock model_dir property
+            type(mock_model_path_instance).model_dir = PropertyMock(return_value="/mock/path/to/model")
+
+
+            
+            # Mock the ModelManager instance and its configs
+            mock_model_manager_instance = MagicMock()
+            mock_model_manager_class.return_value = mock_model_manager_instance
+            mock_model_manager_instance.configs = {"model_name": "test_model", "run_type": "test_run"}
+
+            # Mock subprocess.run to simulate successful shell command execution
+            mock_subprocess_run.return_value = None  # Simulate success (no exception thrown)
+
+            # Instantiate the manager and set up the config
+            manager = EnsembleManager(ensemble_path=mock_model_path)
+            manager.config = {
+                "run_type": "test_run",
+                "models": ["test_model"],
+                "name": "test_ensemble",
+                "deployment_status": "test_status",
+                "aggregation": "mean",
+            }
+
+            # Call the method under test
+            manager._train_model_artifact("test_model", "test_run", use_saved=args.use_saved)
+
+            # Assert that subprocess.run is called once
+            mock_subprocess_run.assert_called_once_with(
+                ANY,  # Command should be flexible, so we use ANY
+                check=True
+            )
+
+            # Assert that the logger's info method was called
+            mock_logger.info.assert_called_with("Training single model test_model...")
+
+            # Assert that the correct shell command was generated
+            shell_command = EnsembleManager._get_shell_command(
+                mock_model_path_instance, 
+                "test_run", 
+                train=True, 
+                evaluate=False, 
+                forecast=False,  
+                use_saved=args.use_saved
+            )
+        
+            mock_subprocess_run.assert_called_once_with(shell_command, check=True)
+            
+            mock_logger.info.assert_called_with("Training single model test_model...")
+
+            # If an exception is thrown during subprocess.run, assert logger error
+            mock_subprocess_run.side_effect = subprocess.CalledProcessError(1, 'command')
+            mock_exception = subprocess.CalledProcessError(1, 'command')
+            manager._train_model_artifact("test_model", "test_run", use_saved=False)
+            expected_error_message = "Error during shell command execution for model test_model: " + str(mock_exception)
+            mock_logger.error.assert_called_with(expected_error_message)
+
+
+
+
+
+    def test_evaluate_model_artifact(self, mock_model_path, args, expected_command, expected_methods_called):
+        # Mocking required methods and classes
+        with patch("views_pipeline_core.managers.model_manager.ModelManager._get_latest_model_artifact") as mock_get_latest_model_artifact, \
+            patch("views_pipeline_core.managers.ensemble_manager.ModelPath") as mock_model_path_class, \
+            patch("views_pipeline_core.managers.ensemble_manager.ModelManager") as mock_model_manager_class, \
+            patch("views_pipeline_core.managers.ensemble_manager.subprocess.run") as mock_subprocess_run, \
+            patch("views_pipeline_core.managers.ensemble_manager.logger") as mock_logger, \
+            patch("views_pipeline_core.managers.ensemble_manager.read_log_file") as mock_read_log_file, \
+            patch("views_pipeline_core.managers.ensemble_manager.create_log_file") as mock_create_log_file, \
+            patch("views_pipeline_core.managers.path_manager.ModelPath._build_absolute_directory") as mock_build_absolute_directory, \
+            patch("pathlib.Path.exists") as mock_path_exists, \
+            patch("builtins.open", unittest.mock.mock_open(read_data=pickle.dumps("mocked_prediction"))) as mock_file_open:
+
+
+            # Mock the ModelPath instance and its attributes
+            mock_model_path_instance = mock_model_path_class.return_value
+            #mock_model_path_instance.data_raw = "/mock/path/raw"
+            mock_model_path_instance.data_generated = "/mock/path/generated"
+            
+            # Mock the ModelManager instance and its configs
+            mock_model_manager_instance = mock_model_manager_class.return_value
+
+            mock_model_manager_instance.configs = {"model_name": "test_model", "run_type": "test_run"}
+
+            # Mock the read_log_file function to return a specific log data
+            mock_read_log_file.return_value = {"Data Fetch Timestamp": "2024-12-11T12:00:00"}
+
+            
+            mock_get_latest_model_artifact.return_value = MagicMock(stem="predictions_test_run_202401011200000")
+            
+            # Instantiate the manager and set up the config
+            manager = EnsembleManager(ensemble_path=mock_model_path_instance)
+            manager.config = {
+                "run_type": "test_run",
+                "models": ["test_model"],
+                "name": "test_ensemble",
+                "deployment_status": "test_status",
+                "aggregation": "mean",
+            }
+            #mock_path_exists.side_effect = lambda p: str(p) == f"<MagicMock name='ModelPath().data_generated' id='6344983952'>/predictions_test_run_<MagicMock name='_get_latest_model_artifact().stem.__getitem__()' id='6344929168'>_00.pkl"
+            # Call the method under test
+            result = manager._evaluate_model_artifact("test_model", "test_run", eval_type="standard")
+            mock_logger.info.assert_any_call("Evaluating single model test_model...")
+            mock_logger.info.assert_any_call("Loading existing test_run predictions from /mock/path/generated/predictions_test_run_202401011200000_00.pkl")
+            mock_file_open.assert_called_with(
+                "/mock/path/generated/predictions_test_run_202401011200000_00.pkl", "rb"
+            )
+            #self.assertEqual(result, ["mocked_prediction"])
+
+
+
+            mock_path_exists.return_value= False
+
+            # Generate the expected shell command
+            shell_command = EnsembleManager._get_shell_command(
+                mock_model_path_instance, 
+                "test_run", 
+                train=False, 
+                evaluate=True, 
+                forecast=False, 
+                use_saved=True,
+                eval_type="standard"
+            )
+            #mock_path_exists.side_effect = False  # Simulate missing file
+            result = manager._evaluate_model_artifact("test_model", "test_run", eval_type="standard")
+            mock_logger.info.assert_any_call("No existing test_run predictions found. Generating new test_run predictions...")
+
+            # Assert that subprocess.run is called once with the correct command
+            mock_subprocess_run.assert_called_once_with(
+                shell_command,  # This should now match the generated shell command
+                check=True
+            )
+
+            
+            
+            mock_subprocess_run.side_effect = subprocess.CalledProcessError(1, 'command')
+            mock_exception = subprocess.CalledProcessError(1, 'command')
+            manager._evaluate_model_artifact("test_model", "test_run", eval_type="standard")
+            expected_error_message = "Error during shell command execution for model test_model: " + str(mock_exception)
+            mock_logger.error.assert_called_with(expected_error_message)    
+
+            mock_file_open.assert_called_with(
+                "/mock/path/generated/predictions_test_run_202401011200000_00.pkl", "rb"
+            )
+
+            assert mock_file_open.call_count == 3
+            assert mock_create_log_file.call_count==2
+            assert mock_logger.error.call_count ==1
+            assert mock_read_log_file.call_count==2
+
+
+
+
+
+
+
+
+
+    def test_forecast_model_artifact(self, mock_model_path, args, expected_command, expected_methods_called):
+        # Mocking required methods and classes
+        with patch("views_pipeline_core.managers.model_manager.ModelManager._get_latest_model_artifact") as mock_get_latest_model_artifact, \
+            patch("views_pipeline_core.managers.ensemble_manager.ModelPath") as mock_model_path_class, \
+            patch("views_pipeline_core.managers.ensemble_manager.ModelManager") as mock_model_manager_class, \
+            patch("views_pipeline_core.managers.ensemble_manager.subprocess.run") as mock_subprocess_run, \
+            patch("views_pipeline_core.managers.ensemble_manager.logger") as mock_logger, \
+            patch("views_pipeline_core.managers.ensemble_manager.read_log_file") as mock_read_log_file, \
+            patch("views_pipeline_core.managers.ensemble_manager.create_log_file") as mock_create_log_file, \
+            patch("views_pipeline_core.managers.path_manager.ModelPath._build_absolute_directory") as mock_build_absolute_directory, \
+            patch("pathlib.Path.exists") as mock_path_exists, \
+            patch("builtins.open", unittest.mock.mock_open(read_data=pickle.dumps("mocked_prediction"))) as mock_file_open:
+
+
+            # Mock the ModelPath instance and its attributes
+            mock_model_path_instance = mock_model_path_class.return_value
+            #mock_model_path_instance.data_raw = "/mock/path/raw"
+            mock_model_path_instance.data_generated = "/mock/path/generated"
+            
+            # Mock the ModelManager instance and its configs
+            mock_model_manager_instance = mock_model_manager_class.return_value
+
+            mock_model_manager_instance.configs = {"model_name": "test_model", "run_type": "test_run"}
+
+            # Mock the read_log_file function to return a specific log data
+            mock_read_log_file.return_value = {"Data Fetch Timestamp": "2024-12-11T12:00:00"}
+
+            
+            mock_get_latest_model_artifact.return_value = MagicMock(stem="predictions_test_run_202401011200000")
+            
+            # Instantiate the manager and set up the config
+            manager = EnsembleManager(ensemble_path=mock_model_path_instance)
+            manager.config = {
+                "run_type": "test_run",
+                "models": ["test_model"],
+                "name": "test_ensemble",
+                "deployment_status": "test_status",
+                "aggregation": "mean",
+            }
+            #mock_path_exists.side_effect = lambda p: str(p) == f"<MagicMock name='ModelPath().data_generated' id='6344983952'>/predictions_test_run_<MagicMock name='_get_latest_model_artifact().stem.__getitem__()' id='6344929168'>_00.pkl"
+            # Call the method under test
+            result = manager._forecast_model_artifact("test_model", "test_run")
+            print(mock_logger.info.call_count)
+            mock_logger.info.assert_any_call("Forecasting single model test_model...")
+            mock_logger.info.assert_any_call("Loading existing test_run predictions from /mock/path/generated/predictions_test_run_202401011200000.pkl")
+            mock_file_open.assert_called_with(
+                "/mock/path/generated/predictions_test_run_202401011200000.pkl", "rb"
+            )
+            #self.assertEqual(result, ["mocked_prediction"])
+
+
+
+            mock_path_exists.return_value= False
+
+            # Generate the expected shell command
+            shell_command = EnsembleManager._get_shell_command(
+                mock_model_path_instance, 
+                "test_run", 
+                train=False, 
+                evaluate=False, 
+                forecast=True, 
+                use_saved=True,
+                eval_type="standard"
+            )
+            #mock_path_exists.side_effect = False  # Simulate missing file
+            result = manager._forecast_model_artifact("test_model", "test_run")
+            mock_logger.info.assert_any_call("No existing test_run predictions found. Generating new test_run predictions...")
+
+            # Assert that subprocess.run is called once with the correct command
+            mock_subprocess_run.assert_called_once_with(
+                shell_command,  # This should now match the generated shell command
+                check=True
+            )
+
+            
+            
+            mock_subprocess_run.side_effect = subprocess.CalledProcessError(1, 'command')
+            mock_exception = subprocess.CalledProcessError(1, 'command')
+            manager._evaluate_model_artifact("test_model", "test_run", eval_type="standard")
+            expected_error_message = "Error during shell command execution for model test_model: " + str(mock_exception)
+            mock_logger.error.assert_called_with(expected_error_message)    
+
+            mock_file_open.assert_called_with(
+                "/mock/path/generated/predictions_test_run_202401011200000_00.pkl", "rb"
+            )
+
+            assert mock_file_open.call_count == 3
+            assert mock_create_log_file.call_count==2
+            assert mock_logger.error.call_count ==1
+            assert mock_read_log_file.call_count==2
+
+
+
+
+
+
+
+
+
+
+
+
 
 
 
